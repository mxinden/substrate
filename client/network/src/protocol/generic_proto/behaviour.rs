// Copyright 2019-2020 Parity Technologies (UK) Ltd.
// This file is part of Substrate.

// Substrate is free software: you can redistribute it and/or modify
// it under the terms of the GNU General Public License as published by
// the Free Software Foundation, either version 3 of the License, or
// (at your option) any later version.

// Substrate is distributed in the hope that it will be useful,
// but WITHOUT ANY WARRANTY; without even the implied warranty of
// MERCHANTABILITY or FITNESS FOR A PARTICULAR PURPOSE.  See the
// GNU General Public License for more details.

// You should have received a copy of the GNU General Public License
// along with Substrate.  If not, see <http://www.gnu.org/licenses/>.

use crate::config::ProtocolId;
use crate::protocol::generic_proto::handler::{NotifsHandlerProto, NotifsHandlerOut, NotifsHandlerIn};
use crate::protocol::generic_proto::upgrade::RegisteredProtocol;

use bytes::BytesMut;
use fnv::FnvHashMap;
use futures::prelude::*;
use libp2p::core::{ConnectedPoint, Multiaddr, PeerId, connection::ConnectionId};
use libp2p::swarm::{
	DialPeerCondition,
	NetworkBehaviour,
	NetworkBehaviourAction,
	NotifyHandler,
	PollParameters
};
use log::{debug, error, trace, warn};
use prometheus_endpoint::HistogramVec;
use rand::distributions::{Distribution as _, Uniform};
use smallvec::SmallVec;
use std::task::{Context, Poll};
use std::{borrow::Cow, cmp, collections::{hash_map::Entry, VecDeque}};
use std::{error, mem, pin::Pin, str, time::Duration};
use wasm_timer::Instant;

/// Network behaviour that handles opening substreams for custom protocols with other peers.
///
/// ## Legacy vs new protocol
///
/// The `GenericProto` behaves as following:
///
/// - Whenever a connection is established, we open a single substream (called "legacy protocol" in
/// the source code) on that connection. This substream name depends on the `protocol_id` and
/// `versions` passed at initialization. If the remote refuses this substream, we close the
/// connection.
///
/// - For each registered protocol, we also open an additional substream for this protocol. If the
/// remote refuses this substream, then it's fine.
///
/// - Whenever we want to send a message, we can call either `send_packet` to force the legacy
/// substream, or `write_notification` to indicate a registered protocol. If the registered
/// protocol was refused or isn't supported by the remote, we always use the legacy instead.
///
/// ## How it works
///
/// The role of the `GenericProto` is to synchronize the following components:
///
/// - The libp2p swarm that opens new connections and reports disconnects.
/// - The connection handler (see `handler.rs`) that handles individual connections.
/// - The peerset manager (PSM) that requests links to peers to be established or broken.
/// - The external API, that requires knowledge of the links that have been established.
///
/// Each connection handler can be in four different states: Enabled+Open, Enabled+Closed,
/// Disabled+Open, or Disabled+Closed. The Enabled/Disabled component must be in sync with the
/// peerset manager. For example, if the peerset manager requires a disconnection, we disable the
/// connection handlers of that peer. The Open/Closed component must be in sync with the external
/// API.
///
/// However, a connection handler for a peer only exists if we are actually connected to that peer.
/// What this means is that there are six possible states for each peer: Disconnected, Dialing
/// (trying to connect), Enabled+Open, Enabled+Closed, Disabled+Open, Disabled+Closed.
/// Most notably, the Dialing state must correspond to a "link established" state in the peerset
/// manager. In other words, the peerset manager doesn't differentiate whether we are dialing a
/// peer or connected to it.
///
/// There may be multiple connections to a peer. However, the status of a peer on
/// the API of this behaviour and towards the peerset manager is aggregated in
/// the following way:
///
///   1. The enabled/disabled status is the same across all connections, as
///      decided by the peerset manager.
///   2. `send_packet` and `write_notification` always send all data over
///      the same connection to preserve the ordering provided by the transport,
///      as long as that connection is open. If it closes, a second open
///      connection may take over, if one exists, but that case should be no
///      different than a single connection failing and being re-established
///      in terms of potential reordering and dropped messages. Messages can
///      be received on any connection.
///   3. The behaviour reports `GenericProtoOut::CustomProtocolOpen` when the
///      first connection reports `NotifsHandlerOut::Open`.
///   4. The behaviour reports `GenericProtoOut::CustomProtocolClosed` when the
///      last connection reports `NotifsHandlerOut::Closed`.
///
/// In this way, the number of actual established connections to the peer is
/// an implementation detail of this behaviour. Note that, in practice and at
/// the time of this writing, there may be at most two connections to a peer
/// and only as a result of simultaneous dialing. However, the implementation
/// accommodates for any number of connections.
///
/// Additionally, there also exists a "banning" system. If we fail to dial a peer, we "ban" it for
/// a few seconds. If the PSM requests connecting to a peer that is currently "banned", the next
/// dialing attempt is delayed until after the ban expires. However, the PSM will still consider
/// the peer to be connected. This "ban" is thus not a ban in a strict sense: If a "banned" peer
/// tries to connect, the connection is accepted. A ban only delays dialing attempts.
///
pub struct GenericProto {
	/// `PeerId` of the local node.
	local_peer_id: PeerId,

	/// Legacy protocol to open with peers. Never modified.
	legacy_protocol: RegisteredProtocol,

	/// Notification protocols. Entries are only ever added and not removed.
	/// Contains, for each protocol, the protocol name and the message to send as part of the
	/// initial handshake.
	notif_protocols: Vec<(Cow<'static, [u8]>, Vec<u8>)>,

	/// Receiver for instructions about who to connect to or disconnect from.
	peerset: sc_peerset::Peerset,

	/// List of peers in our state.
	peers: FnvHashMap<PeerId, PeerState>,

	/// List of incoming messages we have sent to the peer set manager and that are waiting for an
	/// answer.
	incoming: SmallVec<[IncomingPeer; 6]>,

	/// We generate indices to identify incoming connections. This is the next value for the index
	/// to use when a connection is incoming.
	next_incoming_index: sc_peerset::IncomingIndex,

	/// Events to produce from `poll()`.
	events: VecDeque<NetworkBehaviourAction<NotifsHandlerIn, GenericProtoOut>>,

	/// If `Some`, report the message queue sizes on this `Histogram`.
	queue_size_report: Option<HistogramVec>,
}

/// State of a peer we're connected to.
#[derive(Debug)]
enum PeerState {
	/// State is poisoned. This is a temporary state for a peer and we should always switch back
	/// to it later. If it is found in the wild, that means there was either a panic or a bug in
	/// the state machine code.
	Poisoned,

	/// The peer misbehaved. If the PSM wants us to connect to this peer, we will add an artificial
	/// delay to the connection.
	Banned {
		/// Until when the peer is banned.
		until: Instant,
	},

	/// The peerset requested that we connect to this peer. We are currently not connected.
	PendingRequest {
		/// When to actually start dialing.
		timer: futures_timer::Delay,
		/// When the `timer` will trigger.
		timer_deadline: Instant,
	},

	/// The peerset requested that we connect to this peer. We are currently dialing this peer.
	Requested,

	/// We are connected to this peer but the peerset refused it.
	///
	/// We may still have ongoing traffic with that peer, but it should cease shortly.
	Disabled {
		/// The connections that are currently open for custom protocol traffic.
		open: SmallVec<[ConnectionId; crate::MAX_CONNECTIONS_PER_PEER]>,
		/// If `Some`, any dial attempts to this peer are delayed until the given `Instant`.
		banned_until: Option<Instant>,
	},

	/// We are connected to this peer but we are not opening any Substrate substream. The handler
	/// will be enabled when `timer` fires. This peer can still perform Kademlia queries and such,
	/// but should get disconnected in a few seconds.
	DisabledPendingEnable {
		/// The connections that are currently open for custom protocol traffic.
		open: SmallVec<[ConnectionId; crate::MAX_CONNECTIONS_PER_PEER]>,
		/// When to enable this remote.
		timer: futures_timer::Delay,
		/// When the `timer` will trigger.
		timer_deadline: Instant,
	},

	/// We are connected to this peer and the peerset has accepted it. The handler is in the
	/// enabled state.
	Enabled {
		/// The connections that are currently open for custom protocol traffic.
		open: SmallVec<[ConnectionId; crate::MAX_CONNECTIONS_PER_PEER]>,
	},

	/// We received an incoming connection from this peer and forwarded that
	/// connection request to the peerset. The connection handlers are waiting
	/// for initialisation, i.e. to be enabled or disabled based on whether
	/// the peerset accepts or rejects the peer.
	Incoming,
}

impl PeerState {
	/// True if there exists any established connection to the peer.
	fn is_connected(&self) -> bool {
		match self {
			PeerState::Disabled { .. } |
			PeerState::DisabledPendingEnable { .. } |
			PeerState::Enabled { .. } |
			PeerState::PendingRequest { .. } |
			PeerState::Requested |
			PeerState::Incoming { .. } => true,
			PeerState::Poisoned |
			PeerState::Banned { .. } => false,
		}
	}

	/// True if there exists an established connection to the peer
	/// that is open for custom protocol traffic.
	fn is_open(&self) -> bool {
		self.get_open().is_some()
	}

	/// Returns the connection ID of the first established connection
	/// that is open for custom protocol traffic.
	fn get_open(&self) -> Option<ConnectionId> {
		match self {
			PeerState::Disabled { open, .. } |
			PeerState::DisabledPendingEnable { open, .. } |
			PeerState::Enabled { open, .. } =>
				if !open.is_empty() {
					Some(open[0])
				} else {
					None
				}
			PeerState::Poisoned => None,
			PeerState::Banned { .. } => None,
			PeerState::PendingRequest { .. } => None,
			PeerState::Requested => None,
			PeerState::Incoming { .. } => None,
		}
	}

	/// True if that node has been requested by the PSM.
	fn is_requested(&self) -> bool {
		match self {
			PeerState::Poisoned => false,
			PeerState::Banned { .. } => false,
			PeerState::PendingRequest { .. } => true,
			PeerState::Requested => true,
			PeerState::Disabled { .. } => false,
			PeerState::DisabledPendingEnable { .. } => true,
			PeerState::Enabled { .. } => true,
			PeerState::Incoming { .. } => false,
		}
	}
}

/// State of an "incoming" message sent to the peer set manager.
#[derive(Debug)]
struct IncomingPeer {
	/// Id of the remote peer of the incoming connection.
	peer_id: PeerId,
	/// If true, this "incoming" still corresponds to an actual connection. If false, then the
	/// connection corresponding to it has been closed or replaced already.
	alive: bool,
	/// Id that the we sent to the peerset.
	incoming_id: sc_peerset::IncomingIndex,
}

/// Event that can be emitted by the `GenericProto`.
#[derive(Debug)]
pub enum GenericProtoOut {
	/// Opened a custom protocol with the remote.
	CustomProtocolOpen {
		/// Id of the peer we are connected to.
		peer_id: PeerId,
		/// Handshake that was sent to us.
		/// This is normally a "Status" message, but this out of the concern of this code.
		received_handshake: Vec<u8>,
	},

	/// Closed a custom protocol with the remote.
	CustomProtocolClosed {
		/// Id of the peer we were connected to.
		peer_id: PeerId,
		/// Reason why the substream closed, for debugging purposes.
		reason: Cow<'static, str>,
	},

	/// Receives a message on the legacy substream.
	LegacyMessage {
		/// Id of the peer the message came from.
		peer_id: PeerId,
		/// Message that has been received.
		message: BytesMut,
	},

	/// Receives a message on a custom protocol substream.
	///
	/// Also concerns received notifications for the notifications API.
	Notification {
		/// Id of the peer the message came from.
		peer_id: PeerId,
		/// Engine corresponding to the message.
		protocol_name: Cow<'static, [u8]>,
		/// Message that has been received.
		message: BytesMut,
	},

	/// The substream used by the protocol is pretty large. We should print avoid sending more
	/// messages on it if possible.
	Clogged {
		/// Id of the peer which is clogged.
		peer_id: PeerId,
		/// Copy of the messages that are within the buffer, for further diagnostic.
		messages: Vec<Vec<u8>>,
	},
}

impl GenericProto {
	/// Creates a `CustomProtos`.
	///
	/// The `queue_size_report` is an optional Prometheus metric that can report the size of the
	/// messages queue. If passed, it must have one label for the protocol name.
	pub fn new(
		local_peer_id: PeerId,
		protocol: impl Into<ProtocolId>,
		versions: &[u8],
		handshake_message: Vec<u8>,
		peerset: sc_peerset::Peerset,
		queue_size_report: Option<HistogramVec>,
	) -> Self {
		let legacy_protocol = RegisteredProtocol::new(protocol, versions, handshake_message);

		GenericProto {
			local_peer_id,
			legacy_protocol,
			notif_protocols: Vec::new(),
			peerset,
			peers: FnvHashMap::default(),
			incoming: SmallVec::new(),
			next_incoming_index: sc_peerset::IncomingIndex(0),
			events: VecDeque::new(),
			queue_size_report,
		}
	}

	/// Registers a new notifications protocol.
	///
	/// You are very strongly encouraged to call this method very early on. Any open connection
	/// will retain the protocols that were registered then, and not any new one.
	pub fn register_notif_protocol(
		&mut self,
		protocol_name: impl Into<Cow<'static, [u8]>>,
		handshake_msg: impl Into<Vec<u8>>
	) {
		self.notif_protocols.push((protocol_name.into(), handshake_msg.into()));
	}

	/// Modifies the handshake of the given notifications protocol.
	///
	/// Has no effect if the protocol is unknown.
	pub fn set_notif_protocol_handshake(
		&mut self,
		protocol_name: &[u8],
		handshake_message: impl Into<Vec<u8>>
	) {
		let handshake_message = handshake_message.into();
		if let Some(protocol) = self.notif_protocols.iter_mut().find(|(name, _)| name == &protocol_name) {
			protocol.1 = handshake_message.clone();
		} else {
			return;
		}

		// Send an event to all the peers we're connected to, updating the handshake message.
		for (peer_id, _) in self.peers.iter().filter(|(_, state)| state.is_connected()) {
			self.events.push_back(NetworkBehaviourAction::NotifyHandler {
				peer_id: peer_id.clone(),
				handler: NotifyHandler::All,
				event: NotifsHandlerIn::UpdateHandshake {
					protocol_name: Cow::Owned(protocol_name.to_owned()),
					handshake_message: handshake_message.clone(),
				},
			});
		}
	}

	/// Modifies the handshake of the legacy protocol.
	pub fn set_legacy_handshake_message(
		&mut self,
		handshake_message: impl Into<Vec<u8>>
	) {
		let handshake_message = handshake_message.into();

		// Send an event to all the peers we're connected to, updating the handshake message.
		for (peer_id, _) in self.peers.iter().filter(|(_, state)| state.is_connected()) {
			self.events.push(NetworkBehaviourAction::NotifyHandler {
				peer_id: peer_id.clone(),
				handler: NotifyHandler::All,
				event: NotifsHandlerIn::UpdateLegacyHandshake {
					handshake_message: handshake_message.clone(),
				},
			});
		}

		self.legacy_protocol.set_handshake_message(handshake_message);
	}

	/// Returns the number of discovered nodes that we keep in memory.
	pub fn num_discovered_peers(&self) -> usize {
		self.peerset.num_discovered_peers()
	}

	/// Returns the list of all the peers we have an open channel to.
	pub fn open_peers<'a>(&'a self) -> impl Iterator<Item = &'a PeerId> + 'a {
		self.peers.iter().filter(|(_, state)| state.is_open()).map(|(id, _)| id)
	}

	/// Returns true if we have an open connection to the given peer.
	pub fn is_open(&self, peer_id: &PeerId) -> bool {
		self.peers.get(peer_id).map(|p| p.is_open()).unwrap_or(false)
	}

	/// Disconnects the given peer if we are connected to it.
	pub fn disconnect_peer(&mut self, peer_id: &PeerId) {
		debug!(target: "sub-libp2p", "External API => Disconnect {:?}", peer_id);
		self.disconnect_peer_inner(peer_id, None);
	}

	/// Inner implementation of `disconnect_peer`. If `ban` is `Some`, we ban the peer
	/// for the specific duration.
	fn disconnect_peer_inner(&mut self, peer_id: &PeerId, ban: Option<Duration>) {
		let mut entry = if let Entry::Occupied(entry) = self.peers.entry(peer_id.clone()) {
			entry
		} else {
			return
		};

		match mem::replace(entry.get_mut(), PeerState::Poisoned) {
			// We're not connected anyway.
			st @ PeerState::Disabled { .. } => *entry.into_mut() = st,
			st @ PeerState::Requested => *entry.into_mut() = st,
			st @ PeerState::PendingRequest { .. } => *entry.into_mut() = st,
			st @ PeerState::Banned { .. } => *entry.into_mut() = st,

			// DisabledPendingEnable => Disabled.
			PeerState::DisabledPendingEnable {
				open,
				timer_deadline,
				timer: _
			} => {
				debug!(target: "sub-libp2p", "PSM <= Dropped({:?})", peer_id);
				self.peerset.dropped(peer_id.clone());
				let banned_until = Some(if let Some(ban) = ban {
					cmp::max(timer_deadline, Instant::now() + ban)
				} else {
					timer_deadline
				});
				*entry.into_mut() = PeerState::Disabled {
					open,
					banned_until
				}
			},

			// Enabled => Disabled.
			PeerState::Enabled { open } => {
				debug!(target: "sub-libp2p", "PSM <= Dropped({:?})", peer_id);
				self.peerset.dropped(peer_id.clone());
				debug!(target: "sub-libp2p", "Handler({:?}) <= Disable", peer_id);
				self.events.push_back(NetworkBehaviourAction::NotifyHandler {
					peer_id: peer_id.clone(),
					handler: NotifyHandler::All,
					event: NotifsHandlerIn::Disable,
				});
				let banned_until = ban.map(|dur| Instant::now() + dur);
				*entry.into_mut() = PeerState::Disabled {
					open,
					banned_until
				}
			},

			// Incoming => Disabled.
			PeerState::Incoming => {
				let inc = if let Some(inc) = self.incoming.iter_mut()
					.find(|i| i.peer_id == *entry.key() && i.alive) {
					inc
				} else {
					error!(target: "sub-libp2p", "State mismatch in libp2p: no entry in \
						incoming for incoming peer");
					return
				};

				inc.alive = false;
				debug!(target: "sub-libp2p", "Handler({:?}) <= Disable", peer_id);
				self.events.push_back(NetworkBehaviourAction::NotifyHandler {
					peer_id: peer_id.clone(),
					handler: NotifyHandler::All,
					event: NotifsHandlerIn::Disable,
				});
				let banned_until = ban.map(|dur| Instant::now() + dur);
				*entry.into_mut() = PeerState::Disabled {
					open: SmallVec::new(),
					banned_until
				}
			},

			PeerState::Poisoned =>
				error!(target: "sub-libp2p", "State of {:?} is poisoned", peer_id),
		}
	}

	/// Returns the list of all the peers that the peerset currently requests us to be connected to.
	pub fn requested_peers<'a>(&'a self) -> impl Iterator<Item = &'a PeerId> + 'a {
		self.peers.iter().filter(|(_, state)| state.is_requested()).map(|(id, _)| id)
	}

	/// Returns true if we try to open protocols with the given peer.
	pub fn is_enabled(&self, peer_id: &PeerId) -> bool {
		match self.peers.get(peer_id) {
			None => false,
			Some(PeerState::Disabled { .. }) => false,
			Some(PeerState::DisabledPendingEnable { .. }) => false,
			Some(PeerState::Enabled { .. }) => true,
			Some(PeerState::Incoming { .. }) => false,
			Some(PeerState::Requested) => false,
			Some(PeerState::PendingRequest { .. }) => false,
			Some(PeerState::Banned { .. }) => false,
			Some(PeerState::Poisoned) => false,
		}
	}

	/// Notify the behaviour that we have learned about the existence of nodes.
	///
	/// Can be called multiple times with the same `PeerId`s.
	pub fn add_discovered_nodes(&mut self, peer_ids: impl Iterator<Item = PeerId>) {
		let local_peer_id = &self.local_peer_id;
		self.peerset.discovered(peer_ids.filter_map(|peer_id| {
			if peer_id == *local_peer_id {
				error!(
					target: "sub-libp2p",
					"Discovered our own identity. This is a minor inconsequential bug."
				);
				return None;
			}

			debug!(target: "sub-libp2p", "PSM <= Discovered({:?})", peer_id);
			Some(peer_id)
		}));
	}

	/// Sends a notification to a peer.
	///
	/// Has no effect if the custom protocol is not open with the given peer.
	///
	/// Also note that even if we have a valid open substream, it may in fact be already closed
	/// without us knowing, in which case the packet will not be received.
	///
	/// The `fallback` parameter is used for backwards-compatibility reason if the remote doesn't
	/// support our protocol. One needs to pass the equivalent of what would have been passed
	/// with `send_packet`.
	pub fn write_notification(
		&mut self,
		target: &PeerId,
		protocol_name: Cow<'static, [u8]>,
		message: impl Into<Vec<u8>>,
		encoded_fallback_message: Vec<u8>,
	) {
		let conn = match self.peers.get(target).and_then(|p| p.get_open()) {
			None => {
				debug!(target: "sub-libp2p",
					"Tried to sent notification to {:?} without an open channel.",
					target);
				return
			},
			Some(conn) => conn
		};

		trace!(
			target: "sub-libp2p",
			"External API => Notification({:?}, {:?})",
			target,
			str::from_utf8(&protocol_name)
		);
		trace!(target: "sub-libp2p", "Handler({:?}) <= Packet", target);

		self.events.push_back(NetworkBehaviourAction::NotifyHandler {
			peer_id: target.clone(),
			handler: NotifyHandler::One(conn),
			event: NotifsHandlerIn::SendNotification {
				message: message.into(),
				encoded_fallback_message,
				protocol_name,
			},
		});
	}

	/// Sends a message to a peer.
	///
	/// Has no effect if the custom protocol is not open with the given peer.
	///
	/// Also note that even we have a valid open substream, it may in fact be already closed
	/// without us knowing, in which case the packet will not be received.
	pub fn send_packet(&mut self, target: &PeerId, message: Vec<u8>) {
		let conn = match self.peers.get(target).and_then(|p| p.get_open()) {
			None => {
				debug!(target: "sub-libp2p",
					"Tried to sent packet to {:?} without an open channel.",
					target);
				return
			}
			Some(conn) => conn
		};

		trace!(target: "sub-libp2p", "External API => Packet for {:?}", target);
		trace!(target: "sub-libp2p", "Handler({:?}) <= Packet", target);
		self.events.push_back(NetworkBehaviourAction::NotifyHandler {
			peer_id: target.clone(),
			handler: NotifyHandler::One(conn),
			event: NotifsHandlerIn::SendLegacy {
				message,
			}
		});
	}

	/// Returns the state of the peerset manager, for debugging purposes.
	pub fn peerset_debug_info(&mut self) -> serde_json::Value {
		self.peerset.debug_info()
	}

	/// Function that is called when the peerset wants us to connect to a peer.
	fn peerset_report_connect(&mut self, peer_id: PeerId) {
		let mut occ_entry = match self.peers.entry(peer_id) {
			Entry::Occupied(entry) => entry,
			Entry::Vacant(entry) => {
				// If there's no entry in `self.peers`, start dialing.
				debug!(target: "sub-libp2p", "PSM => Connect({:?}): Starting to connect", entry.key());
				debug!(target: "sub-libp2p", "Libp2p <= Dial {:?}", entry.key());
				self.events.push_back(NetworkBehaviourAction::DialPeer {
					peer_id: entry.key().clone(),
					condition: DialPeerCondition::Disconnected
				});
				entry.insert(PeerState::Requested);
				return;
			}
		};

		let now = Instant::now();

		match mem::replace(occ_entry.get_mut(), PeerState::Poisoned) {
			PeerState::Banned { ref until } if *until > now => {
				debug!(target: "sub-libp2p", "PSM => Connect({:?}): Will start to connect at \
					until {:?}", occ_entry.key(), until);
				*occ_entry.into_mut() = PeerState::PendingRequest {
					timer: futures_timer::Delay::new(*until - now),
					timer_deadline: *until,
				};
			},

			PeerState::Banned { .. } => {
				debug!(target: "sub-libp2p", "PSM => Connect({:?}): Starting to connect", occ_entry.key());
				debug!(target: "sub-libp2p", "Libp2p <= Dial {:?}", occ_entry.key());
				self.events.push_back(NetworkBehaviourAction::DialPeer {
					peer_id: occ_entry.key().clone(),
					condition: DialPeerCondition::Disconnected
				});
				*occ_entry.into_mut() = PeerState::Requested;
			},

			PeerState::Disabled {
				open,
				banned_until: Some(ref banned)
			} if *banned > now => {
				debug!(target: "sub-libp2p", "PSM => Connect({:?}): But peer is banned until {:?}",
					occ_entry.key(), banned);
				*occ_entry.into_mut() = PeerState::DisabledPendingEnable {
					open,
					timer: futures_timer::Delay::new(*banned - now),
					timer_deadline: *banned,
				};
			},

			PeerState::Disabled { open, banned_until: _ } => {
				debug!(target: "sub-libp2p", "PSM => Connect({:?}): Enabling connections.",
					occ_entry.key());
				debug!(target: "sub-libp2p", "Handler({:?}) <= Enable", occ_entry.key());
				self.events.push_back(NetworkBehaviourAction::NotifyHandler {
					peer_id: occ_entry.key().clone(),
					handler: NotifyHandler::All,
					event: NotifsHandlerIn::Enable,
				});
				*occ_entry.into_mut() = PeerState::Enabled { open };
			},

			PeerState::Incoming => {
				debug!(target: "sub-libp2p", "PSM => Connect({:?}): Enabling connections.",
					occ_entry.key());
				if let Some(inc) = self.incoming.iter_mut()
					.find(|i| i.peer_id == *occ_entry.key() && i.alive) {
					inc.alive = false;
				} else {
					error!(target: "sub-libp2p", "State mismatch in libp2p: no entry in \
						incoming for incoming peer")
				}
				debug!(target: "sub-libp2p", "Handler({:?}) <= Enable", occ_entry.key());
				self.events.push_back(NetworkBehaviourAction::NotifyHandler {
					peer_id: occ_entry.key().clone(),
					handler: NotifyHandler::All,
					event: NotifsHandlerIn::Enable,
				});
				*occ_entry.into_mut() = PeerState::Enabled { open: SmallVec::new() };
			},

			st @ PeerState::Enabled { .. } => {
				warn!(target: "sub-libp2p",
					"PSM => Connect({:?}): Already connected.",
					occ_entry.key());
				*occ_entry.into_mut() = st;
			},
			st @ PeerState::DisabledPendingEnable { .. } => {
				warn!(target: "sub-libp2p",
					"PSM => Connect({:?}): Already pending enabling.",
					occ_entry.key());
				*occ_entry.into_mut() = st;
			},
			st @ PeerState::Requested { .. } | st @ PeerState::PendingRequest { .. } => {
				warn!(target: "sub-libp2p",
					"PSM => Connect({:?}): Duplicate request.",
					occ_entry.key());
				*occ_entry.into_mut() = st;
			},

			PeerState::Poisoned =>
				error!(target: "sub-libp2p", "State of {:?} is poisoned", occ_entry.key()),
		}
	}

	/// Function that is called when the peerset wants us to disconnect from a peer.
	fn peerset_report_disconnect(&mut self, peer_id: PeerId) {
		let mut entry = match self.peers.entry(peer_id) {
			Entry::Occupied(entry) => entry,
			Entry::Vacant(entry) => {
				debug!(target: "sub-libp2p", "PSM => Drop({:?}): Already disabled.", entry.key());
				return
			}
		};

		match mem::replace(entry.get_mut(), PeerState::Poisoned) {
			st @ PeerState::Disabled { .. } | st @ PeerState::Banned { .. } => {
				debug!(target: "sub-libp2p", "PSM => Drop({:?}): Already disabled.", entry.key());
				*entry.into_mut() = st;
			},

			PeerState::DisabledPendingEnable {
				open,
				timer_deadline,
				timer: _
			} => {
				debug!(target: "sub-libp2p",
					"PSM => Drop({:?}): Interrupting pending enabling.",
					entry.key());
				*entry.into_mut() = PeerState::Disabled {
					open,
					banned_until: Some(timer_deadline),
				};
			},

			PeerState::Enabled { open } => {
				debug!(target: "sub-libp2p", "PSM => Drop({:?}): Disabling connections.", entry.key());
				debug!(target: "sub-libp2p", "Handler({:?}) <= Disable", entry.key());
				self.events.push_back(NetworkBehaviourAction::NotifyHandler {
					peer_id: entry.key().clone(),
					handler: NotifyHandler::All,
					event: NotifsHandlerIn::Disable,
				});
				*entry.into_mut() = PeerState::Disabled {
					open,
					banned_until: None
				}
			},
			st @ PeerState::Incoming => {
				error!(target: "sub-libp2p", "PSM => Drop({:?}): Not enabled (Incoming).",
					entry.key());
				*entry.into_mut() = st;
			},
			PeerState::Requested => {
				// We don't cancel dialing. Libp2p doesn't expose that on purpose, as other
				// sub-systems (such as the discovery mechanism) may require dialing this peer as
				// well at the same time.
				debug!(target: "sub-libp2p", "PSM => Drop({:?}): Not yet connected.", entry.key());
				entry.remove();
			},
			PeerState::PendingRequest { timer_deadline, .. } => {
				debug!(target: "sub-libp2p", "PSM => Drop({:?}): Not yet connected", entry.key());
				*entry.into_mut() = PeerState::Banned { until: timer_deadline }
			},

			PeerState::Poisoned =>
				error!(target: "sub-libp2p", "State of {:?} is poisoned", entry.key()),
		}
	}

	/// Function that is called when the peerset wants us to accept a connection
	/// request from a peer.
	fn peerset_report_accept(&mut self, index: sc_peerset::IncomingIndex) {
		let incoming = if let Some(pos) = self.incoming.iter().position(|i| i.incoming_id == index) {
			self.incoming.remove(pos)
		} else {
			error!(target: "sub-libp2p", "PSM => Accept({:?}): Invalid index", index);
			return
		};

		if !incoming.alive {
			debug!(target: "sub-libp2p", "PSM => Accept({:?}, {:?}): Obsolete incoming,
				sending back dropped", index, incoming.peer_id);
			debug!(target: "sub-libp2p", "PSM <= Dropped({:?})", incoming.peer_id);
			self.peerset.dropped(incoming.peer_id.clone());
			return
		}

		match self.peers.get_mut(&incoming.peer_id) {
			Some(state @ PeerState::Incoming) => {
				debug!(target: "sub-libp2p", "PSM => Accept({:?}, {:?}): Enabling connections.",
					index, incoming.peer_id);
				debug!(target: "sub-libp2p", "Handler({:?}) <= Enable", incoming.peer_id);
				self.events.push_back(NetworkBehaviourAction::NotifyHandler {
					peer_id: incoming.peer_id,
					handler: NotifyHandler::All,
					event: NotifsHandlerIn::Enable,
				});
				*state = PeerState::Enabled { open: SmallVec::new() };
			}
			peer => error!(target: "sub-libp2p",
				"State mismatch in libp2p: Expected alive incoming. Got {:?}.",
				peer)
		}
	}

	/// Function that is called when the peerset wants us to reject an incoming peer.
	fn peerset_report_reject(&mut self, index: sc_peerset::IncomingIndex) {
		let incoming = if let Some(pos) = self.incoming.iter().position(|i| i.incoming_id == index) {
			self.incoming.remove(pos)
		} else {
			error!(target: "sub-libp2p", "PSM => Reject({:?}): Invalid index", index);
			return
		};

		if !incoming.alive {
			debug!(target: "sub-libp2p", "PSM => Reject({:?}, {:?}): Obsolete incoming, \
				ignoring", index, incoming.peer_id);
			return
		}

		match self.peers.get_mut(&incoming.peer_id) {
			Some(state @ PeerState::Incoming) => {
				debug!(target: "sub-libp2p", "PSM => Reject({:?}, {:?}): Rejecting connections.",
					index, incoming.peer_id);
				debug!(target: "sub-libp2p", "Handler({:?}) <= Disable", incoming.peer_id);
				self.events.push_back(NetworkBehaviourAction::NotifyHandler {
					peer_id: incoming.peer_id,
					handler: NotifyHandler::All,
					event: NotifsHandlerIn::Disable,
				});
				*state = PeerState::Disabled {
					open: SmallVec::new(),
					banned_until: None
				};
			}
			peer => error!(target: "sub-libp2p",
				"State mismatch in libp2p: Expected alive incoming. Got {:?}.",
				peer)
		}
	}
}

impl NetworkBehaviour for GenericProto {
	type ProtocolsHandler = NotifsHandlerProto;
	type OutEvent = GenericProtoOut;

	fn new_handler(&mut self) -> Self::ProtocolsHandler {
		NotifsHandlerProto::new(
			self.legacy_protocol.clone(),
			self.notif_protocols.clone(),
			self.queue_size_report.clone()
		)
	}

	fn addresses_of_peer(&mut self, _: &PeerId) -> Vec<Multiaddr> {
		Vec::new()
	}

	fn inject_connected(&mut self, _: &PeerId) {
	}

	fn inject_connection_established(&mut self, peer_id: &PeerId, conn: &ConnectionId, endpoint: &ConnectedPoint) {
		debug!(target: "sub-libp2p", "Libp2p => Connection ({:?},{:?}) to {} established.",
			conn, endpoint, peer_id);
		match (self.peers.entry(peer_id.clone()).or_insert(PeerState::Poisoned), endpoint) {
			(st @ &mut PeerState::Requested, endpoint) |
			(st @ &mut PeerState::PendingRequest { .. }, endpoint) => {
				debug!(target: "sub-libp2p",
					"Libp2p => Connected({}, {:?}): Connection was requested by PSM.",
					peer_id, endpoint
				);
				*st = PeerState::Enabled { open: SmallVec::new() };
				self.events.push_back(NetworkBehaviourAction::NotifyHandler {
					peer_id: peer_id.clone(),
					handler: NotifyHandler::One(*conn),
					event: NotifsHandlerIn::Enable
				});
			}

			// Note: it may seem weird that "Banned" peers get treated as if they were absent.
			// This is because the word "Banned" means "temporarily prevent outgoing connections to
			// this peer", and not "banned" in the sense that we would refuse the peer altogether.
			(st @ &mut PeerState::Poisoned, endpoint @ ConnectedPoint::Listener { .. }) |
			(st @ &mut PeerState::Banned { .. }, endpoint @ ConnectedPoint::Listener { .. }) => {
				let incoming_id = self.next_incoming_index;
				self.next_incoming_index.0 = match self.next_incoming_index.0.checked_add(1) {
					Some(v) => v,
					None => {
						error!(target: "sub-libp2p", "Overflow in next_incoming_index");
						return
					}
				};
				debug!(target: "sub-libp2p", "Libp2p => Connected({}, {:?}): Incoming connection",
					peer_id, endpoint);
				debug!(target: "sub-libp2p", "PSM <= Incoming({}, {:?}).",
					peer_id, incoming_id);
				self.peerset.incoming(peer_id.clone(), incoming_id);
				self.incoming.push(IncomingPeer {
					peer_id: peer_id.clone(),
					alive: true,
					incoming_id,
				});
				*st = PeerState::Incoming { };
			}

			(st @ &mut PeerState::Poisoned, endpoint) |
			(st @ &mut PeerState::Banned { .. }, endpoint) => {
				let banned_until = if let PeerState::Banned { until } = st {
					Some(*until)
				} else {
					None
				};
				debug!(target: "sub-libp2p",
					"Libp2p => Connected({},{:?}): Not requested by PSM, disabling.",
					peer_id, endpoint);
				*st = PeerState::Disabled { open: SmallVec::new(), banned_until };
				self.events.push_back(NetworkBehaviourAction::NotifyHandler {
					peer_id: peer_id.clone(),
					handler: NotifyHandler::One(*conn),
					event: NotifsHandlerIn::Disable
				});
			}

			(PeerState::Incoming { .. }, _) => {
				debug!(target: "sub-libp2p",
					"Secondary connection {:?} to {} waiting for PSM decision.",
					conn, peer_id);
			},

			(PeerState::Enabled { .. }, _) => {
				debug!(target: "sub-libp2p", "Handler({},{:?}) <= Enable secondary connection",
					peer_id, conn);
				self.events.push_back(NetworkBehaviourAction::NotifyHandler {
					peer_id: peer_id.clone(),
					handler: NotifyHandler::One(*conn),
					event: NotifsHandlerIn::Enable
				});
			}

			(PeerState::Disabled { .. }, _) | (PeerState::DisabledPendingEnable { .. }, _) => {
				debug!(target: "sub-libp2p", "Handler({},{:?}) <= Disable secondary connection",
					peer_id, conn);
				self.events.push_back(NetworkBehaviourAction::NotifyHandler {
					peer_id: peer_id.clone(),
					handler: NotifyHandler::One(*conn),
					event: NotifsHandlerIn::Disable
				});
			}
		}
	}

	fn inject_connection_closed(&mut self, peer_id: &PeerId, conn: &ConnectionId, endpoint: &ConnectedPoint) {
		debug!(target: "sub-libp2p", "Libp2p => Connection ({:?},{:?}) to {} closed.",
			conn, endpoint, peer_id);
		match self.peers.get_mut(peer_id) {
			Some(PeerState::Disabled { open, .. }) |
			Some(PeerState::DisabledPendingEnable { open, .. }) |
			Some(PeerState::Enabled { open, .. }) => {
				// Check if the "link" to the peer is already considered closed,
				// i.e. there is no connection that is open for custom protocols,
				// in which case `CustomProtocolClosed` was already emitted.
				let closed = open.is_empty();
				open.retain(|c| c != conn);
				if open.is_empty() && !closed {
					debug!(target: "sub-libp2p", "External API <= Closed({})", peer_id);
					let event = GenericProtoOut::CustomProtocolClosed {
						peer_id: peer_id.clone(),
						reason: "Disconnected by libp2p".into(),
					};

					self.events.push_back(NetworkBehaviourAction::GenerateEvent(event));
				}
			}
			_ => {}
		}
	}

	fn inject_disconnected(&mut self, peer_id: &PeerId) {
		match self.peers.remove(peer_id) {
			None | Some(PeerState::Requested) | Some(PeerState::PendingRequest { .. }) |
			Some(PeerState::Banned { .. }) =>
				// This is a serious bug either in this state machine or in libp2p.
				error!(target: "sub-libp2p",
					"`inject_disconnected` called for unknown peer {}",
					peer_id),

			Some(PeerState::Disabled { open, banned_until, .. }) => {
				if !open.is_empty() {
					debug_assert!(false);
					error!(
						target: "sub-libp2p",
						"State mismatch: disconnected from {} with non-empty list of connections",
						peer_id
					);
				}
				debug!(target: "sub-libp2p", "Libp2p => Disconnected({}): Was disabled.", peer_id);
				if let Some(until) = banned_until {
					self.peers.insert(peer_id.clone(), PeerState::Banned { until });
				}
			}

			Some(PeerState::DisabledPendingEnable { open, timer_deadline, .. }) => {
				if !open.is_empty() {
					debug_assert!(false);
					error!(
						target: "sub-libp2p",
						"State mismatch: disconnected from {} with non-empty list of connections",
						peer_id
					);
				}
				debug!(target: "sub-libp2p",
					"Libp2p => Disconnected({}): Was disabled but pending enable.",
					peer_id);
				debug!(target: "sub-libp2p", "PSM <= Dropped({})", peer_id);
				self.peerset.dropped(peer_id.clone());
				self.peers.insert(peer_id.clone(), PeerState::Banned { until: timer_deadline });
			}

			Some(PeerState::Enabled { open, .. }) => {
				if !open.is_empty() {
					debug_assert!(false);
					error!(
						target: "sub-libp2p",
						"State mismatch: disconnected from {} with non-empty list of connections",
						peer_id
					);
				}
				debug!(target: "sub-libp2p", "Libp2p => Disconnected({}): Was enabled.", peer_id);
				debug!(target: "sub-libp2p", "PSM <= Dropped({})", peer_id);
				self.peerset.dropped(peer_id.clone());
				let ban_dur = Uniform::new(5, 10).sample(&mut rand::thread_rng());
				self.peers.insert(peer_id.clone(), PeerState::Banned {
					until: Instant::now() + Duration::from_secs(ban_dur)
				});
			}

			// In the incoming state, we don't report "Dropped". Instead we will just ignore the
			// corresponding Accept/Reject.
			Some(PeerState::Incoming { }) => {
				if let Some(state) = self.incoming.iter_mut().find(|i| i.peer_id == *peer_id) {
					debug!(target: "sub-libp2p",
						"Libp2p => Disconnected({}): Was in incoming mode with id {:?}.",
						peer_id, state.incoming_id);
					state.alive = false;
				} else {
					error!(target: "sub-libp2p", "State mismatch in libp2p: no entry in incoming \
						corresponding to an incoming state in peers")
				}
			}

			Some(PeerState::Poisoned) =>
				error!(target: "sub-libp2p", "State of peer {} is poisoned", peer_id),
		}
	}

	fn inject_addr_reach_failure(&mut self, peer_id: Option<&PeerId>, addr: &Multiaddr, error: &dyn error::Error) {
		trace!(target: "sub-libp2p", "Libp2p => Reach failure for {:?} through {:?}: {:?}", peer_id, addr, error);
	}

	fn inject_dial_failure(&mut self, peer_id: &PeerId) {
		if let Entry::Occupied(mut entry) = self.peers.entry(peer_id.clone()) {
			match mem::replace(entry.get_mut(), PeerState::Poisoned) {
				// The peer is not in our list.
				st @ PeerState::Banned { .. } => {
					trace!(target: "sub-libp2p", "Libp2p => Dial failure for {:?}", peer_id);
					*entry.into_mut() = st;
				},

				// "Basic" situation: we failed to reach a peer that the peerset requested.
				PeerState::Requested | PeerState::PendingRequest { .. } => {
					debug!(target: "sub-libp2p", "Libp2p => Dial failure for {:?}", peer_id);
					*entry.into_mut() = PeerState::Banned {
						until: Instant::now() + Duration::from_secs(5)
					};
					debug!(target: "sub-libp2p", "PSM <= Dropped({:?})", peer_id);
					self.peerset.dropped(peer_id.clone())
				},

				// We can still get dial failures even if we are already connected to the peer,
				// as an extra diagnostic for an earlier attempt.
				st @ PeerState::Disabled { .. } | st @ PeerState::Enabled { .. } |
					st @ PeerState::DisabledPendingEnable { .. } | st @ PeerState::Incoming { .. } => {
					debug!(target: "sub-libp2p", "Libp2p => Dial failure for {:?}", peer_id);
					*entry.into_mut() = st;
				},

				PeerState::Poisoned =>
					error!(target: "sub-libp2p", "State of {:?} is poisoned", peer_id),
			}

		} else {
			// The peer is not in our list.
			trace!(target: "sub-libp2p", "Libp2p => Dial failure for {:?}", peer_id);
		}
	}

	fn inject_event(
		&mut self,
		source: PeerId,
		connection: ConnectionId,
		event: NotifsHandlerOut,
	) {
		match event {
			NotifsHandlerOut::Closed { endpoint, reason } => {
				debug!(target: "sub-libp2p",
					"Handler({:?}) => Endpoint {:?} closed for custom protocols: {}",
					source, endpoint, reason);

				let mut entry = if let Entry::Occupied(entry) = self.peers.entry(source.clone()) {
					entry
				} else {
					error!(target: "sub-libp2p", "Closed: State mismatch in the custom protos handler");
					return
				};

				let last = match mem::replace(entry.get_mut(), PeerState::Poisoned) {
					PeerState::Enabled { mut open } => {
						if let Some(pos) = open.iter().position(|c| c == &connection) {
							open.remove(pos);
						} else {
							debug_assert!(false);
							error!(
								target: "sub-libp2p",
								"State mismatch with {}: unknown closed connection",
								source
							);
						}

						// TODO: We switch the entire peer state to "disabled" because of possible
						// race conditions involving the legacy substream.
						// Once https://github.com/paritytech/substrate/issues/5670 is done, this
						// should be changed to stay in the `Enabled` state.
						debug!(target: "sub-libp2p", "Handler({:?}) <= Disable", source);
						debug!(target: "sub-libp2p", "PSM <= Dropped({:?})", source);
						self.peerset.dropped(source.clone());
						self.events.push_back(NetworkBehaviourAction::NotifyHandler {
							peer_id: source.clone(),
							handler: NotifyHandler::All,
							event: NotifsHandlerIn::Disable,
						});

						let last = open.is_empty();

						*entry.into_mut() = PeerState::Disabled {
							open,
							banned_until: None
						};

						last
					},
					PeerState::Disabled { mut open, banned_until } => {
						if let Some(pos) = open.iter().position(|c| c == &connection) {
							open.remove(pos);
						} else {
							debug_assert!(false);
							error!(
								target: "sub-libp2p",
								"State mismatch with {}: unknown closed connection",
								source
							);
						}

						let last = open.is_empty();
						*entry.into_mut() = PeerState::Disabled {
							open,
							banned_until
						};
						last
					},
					PeerState::DisabledPendingEnable {
						mut open,
						timer,
						timer_deadline
					} => {
						if let Some(pos) = open.iter().position(|c| c == &connection) {
							open.remove(pos);
						} else {
							debug_assert!(false);
							error!(
								target: "sub-libp2p",
								"State mismatch with {}: unknown closed connection",
								source
							);
						}

						let last = open.is_empty();
						*entry.into_mut() = PeerState::DisabledPendingEnable {
							open,
							timer,
							timer_deadline
						};
						last
					},
					state => {
						error!(target: "sub-libp2p",
							"Unexpected state in the custom protos handler: {:?}",
							state);
						return
					}
				};

				if last {
					debug!(target: "sub-libp2p", "External API <= Closed({:?})", source);
					let event = GenericProtoOut::CustomProtocolClosed {
						reason,
						peer_id: source,
					};
					self.events.push_back(NetworkBehaviourAction::GenerateEvent(event));
				} else {
					debug!(target: "sub-libp2p", "Secondary connection closed custom protocol.");
				}
			}

			NotifsHandlerOut::Open { endpoint, received_handshake } => {
				debug!(target: "sub-libp2p",
					"Handler({:?}) => Endpoint {:?} open for custom protocols.",
					source, endpoint);

				let first = match self.peers.get_mut(&source) {
					Some(PeerState::Enabled { ref mut open, .. }) |
					Some(PeerState::DisabledPendingEnable { ref mut open, .. }) |
					Some(PeerState::Disabled { ref mut open, .. }) => {
						let first = open.is_empty();
						if !open.iter().any(|c| *c == connection) {
							open.push(connection);
						} else {
							error!(
								target: "sub-libp2p",
								"State mismatch: connection with {} opened a second time",
								source
							);
						}
						first
					}
					state => {
						error!(target: "sub-libp2p",
							   "Open: Unexpected state in the custom protos handler: {:?}",
							   state);
						return
					}
				};

				if first {
					debug!(target: "sub-libp2p", "External API <= Open({:?})", source);
<<<<<<< HEAD
					let event = GenericProtoOut::CustomProtocolOpen { peer_id: source, received_handshake };
					self.events.push(NetworkBehaviourAction::GenerateEvent(event));
=======
					let event = GenericProtoOut::CustomProtocolOpen { peer_id: source };
					self.events.push_back(NetworkBehaviourAction::GenerateEvent(event));
>>>>>>> ffa32fa6
				} else {
					debug!(target: "sub-libp2p", "Secondary connection opened custom protocol.");
				}
			}

			NotifsHandlerOut::CustomMessage { message } => {
				debug_assert!(self.is_open(&source));
				trace!(target: "sub-libp2p", "Handler({:?}) => Message", source);
				trace!(target: "sub-libp2p", "External API <= Message({:?})", source);
				let event = GenericProtoOut::LegacyMessage {
					peer_id: source,
					message,
				};

				self.events.push_back(NetworkBehaviourAction::GenerateEvent(event));
			}

			NotifsHandlerOut::Notification { protocol_name, message } => {
				debug_assert!(self.is_open(&source));
				trace!(
					target: "sub-libp2p",
					"Handler({:?}) => Notification({:?})",
					source,
					str::from_utf8(&protocol_name)
				);
				trace!(target: "sub-libp2p", "External API <= Message({:?}, {:?})", protocol_name, source);
				let event = GenericProtoOut::Notification {
					peer_id: source,
					protocol_name,
					message,
				};

				self.events.push_back(NetworkBehaviourAction::GenerateEvent(event));
			}

			NotifsHandlerOut::Clogged { messages } => {
				debug_assert!(self.is_open(&source));
				trace!(target: "sub-libp2p", "Handler({:?}) => Clogged", source);
				trace!(target: "sub-libp2p", "External API <= Clogged({:?})", source);
				warn!(target: "sub-libp2p", "Queue of packets to send to {:?} is \
					pretty large", source);
				self.events.push_back(NetworkBehaviourAction::GenerateEvent(GenericProtoOut::Clogged {
					peer_id: source,
					messages,
				}));
			}

			// Don't do anything for non-severe errors except report them.
			NotifsHandlerOut::ProtocolError { is_severe, ref error } if !is_severe => {
				debug!(target: "sub-libp2p", "Handler({:?}) => Benign protocol error: {:?}",
					source, error)
			}

			NotifsHandlerOut::ProtocolError { error, .. } => {
				debug!(target: "sub-libp2p",
					"Handler({:?}) => Severe protocol error: {:?}",
					source, error);
				// A severe protocol error happens when we detect a "bad" peer, such as a peer on
				// a different chain, or a peer that doesn't speak the same protocol(s). We
				// decrease the peer's reputation, hence lowering the chances we try this peer
				// again in the short term.
				self.peerset.report_peer(
					source.clone(),
					sc_peerset::ReputationChange::new(i32::min_value(), "Protocol error")
				);
				self.disconnect_peer_inner(&source, Some(Duration::from_secs(5)));
			}
		}
	}

	fn poll(
		&mut self,
		cx: &mut Context,
		_params: &mut impl PollParameters,
	) -> Poll<
		NetworkBehaviourAction<
			NotifsHandlerIn,
			Self::OutEvent,
		>,
	> {
		if let Some(event) = self.events.pop_front() {
			return Poll::Ready(event);
		}

		// Poll for instructions from the peerset.
		// Note that the peerset is a *best effort* crate, and we have to use defensive programming.
		loop {
			match futures::Stream::poll_next(Pin::new(&mut self.peerset), cx) {
				Poll::Ready(Some(sc_peerset::Message::Accept(index))) => {
					self.peerset_report_accept(index);
				}
				Poll::Ready(Some(sc_peerset::Message::Reject(index))) => {
					self.peerset_report_reject(index);
				}
				Poll::Ready(Some(sc_peerset::Message::Connect(id))) => {
					self.peerset_report_connect(id);
				}
				Poll::Ready(Some(sc_peerset::Message::Drop(id))) => {
					self.peerset_report_disconnect(id);
				}
				Poll::Ready(None) => {
					error!(target: "sub-libp2p", "Peerset receiver stream has returned None");
					break;
				}
				Poll::Pending => break,
			}
		}

		for (peer_id, peer_state) in self.peers.iter_mut() {
			match peer_state {
				PeerState::PendingRequest { timer, .. } => {
					if let Poll::Pending = Pin::new(timer).poll(cx) {
						continue;
					}

					debug!(target: "sub-libp2p", "Libp2p <= Dial {:?} now that ban has expired", peer_id);
					self.events.push_back(NetworkBehaviourAction::DialPeer {
						peer_id: peer_id.clone(),
						condition: DialPeerCondition::Disconnected
					});
					*peer_state = PeerState::Requested;
				}

				PeerState::DisabledPendingEnable { timer, open, .. } => {
					if let Poll::Pending = Pin::new(timer).poll(cx) {
						continue;
					}

					debug!(target: "sub-libp2p", "Handler({:?}) <= Enable (ban expired)", peer_id);
					self.events.push_back(NetworkBehaviourAction::NotifyHandler {
						peer_id: peer_id.clone(),
						handler: NotifyHandler::All,
						event: NotifsHandlerIn::Enable,
					});
					*peer_state = PeerState::Enabled { open: mem::replace(open, Default::default()) };
				}
				_ => {},
			}
		}

		if let Some(event) = self.events.pop_front() {
			return Poll::Ready(event);
		}

		Poll::Pending
	}
}<|MERGE_RESOLUTION|>--- conflicted
+++ resolved
@@ -398,7 +398,7 @@
 
 		// Send an event to all the peers we're connected to, updating the handshake message.
 		for (peer_id, _) in self.peers.iter().filter(|(_, state)| state.is_connected()) {
-			self.events.push(NetworkBehaviourAction::NotifyHandler {
+			self.events.push_back(NetworkBehaviourAction::NotifyHandler {
 				peer_id: peer_id.clone(),
 				handler: NotifyHandler::All,
 				event: NotifsHandlerIn::UpdateLegacyHandshake {
@@ -1278,13 +1278,8 @@
 
 				if first {
 					debug!(target: "sub-libp2p", "External API <= Open({:?})", source);
-<<<<<<< HEAD
 					let event = GenericProtoOut::CustomProtocolOpen { peer_id: source, received_handshake };
-					self.events.push(NetworkBehaviourAction::GenerateEvent(event));
-=======
-					let event = GenericProtoOut::CustomProtocolOpen { peer_id: source };
 					self.events.push_back(NetworkBehaviourAction::GenerateEvent(event));
->>>>>>> ffa32fa6
 				} else {
 					debug!(target: "sub-libp2p", "Secondary connection opened custom protocol.");
 				}
