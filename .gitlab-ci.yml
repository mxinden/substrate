# .gitlab-ci.yml
#
# substrate
#
# pipelines can be triggered manually in the web
# setting DEPLOY_TAG will only deploy the tagged image


stages:
  - pre-test
  - test
  - build
  - publish
  - kubernetes
  - flaming-fir

variables:
  GIT_STRATEGY:                    fetch
  CARGO_HOME:                      "/ci-cache/${CI_PROJECT_NAME}/cargo/${CI_JOB_NAME}"
  SCCACHE_DIR:                     "/ci-cache/${CI_PROJECT_NAME}/sccache"
  CARGO_INCREMENTAL:               0
  CI_SERVER_NAME:                  "GitLab CI"
  DOCKER_OS:                       "debian:stretch"
  ARCH:                            "x86_64"


.collect-artifacts:                &collect-artifacts
  artifacts:
    name:                          "${CI_JOB_NAME}_${CI_COMMIT_REF_NAME}"
    when:                          on_success
    expire_in:                     7 days
    paths:
      - artifacts/

.kubernetes-build:                 &kubernetes-build
  tags:
    - kubernetes-parity-build
  environment:
    name: parity-build

.docker-env:                       &docker-env
  image:                           parity/rust-builder:latest
  before_script:
    - rustup show
    - cargo --version
    - sccache -s
  only:
    - tags
    - master
    - /^v[0-9]+\.[0-9]+.*$/        # i.e. v1.0, v2.1rc1
    - schedules
    - web
    - /^[0-9]+$/                   # PRs
  tags:
    - linux-docker


#### stage:                        test

check-runtime:
  stage:                           pre-test
  image:                           parity/tools:latest
  <<:                              *kubernetes-build
  only:
    - /^[0-9]+$/
  variables:
    GITLAB_API:                    "https://gitlab.parity.io/api/v4"
    GITHUB_API_PROJECT:            "parity%2Finfrastructure%2Fgithub-api"
  script:
    - ./scripts/gitlab/check_runtime.sh
  allow_failure:                   true


check-line-width:
  stage:                           pre-test
  image:                           parity/tools:latest
  <<:                              *kubernetes-build
  only:
    - /^[0-9]+$/
  script:
    - ./scripts/gitlab/check_line_width.sh
  allow_failure:                   true


<<<<<<< HEAD
prebuild-wasm-binaries:
  stage:                           test
  artifacts:
    name:                          "${CI_JOB_NAME}_${CI_COMMIT_REF_NAME}"
    when:                          on_success
    expire_in:                     7 days
    paths:                         # "core/executor/wasm" "node/runtime/wasm" "node-template/runtime/wasm"	"core/test-runtime/wasm"
      - core/executor/wasm/target/wasm32-unknown-unknown/release/*.wasm
      - node/runtime/wasm/target/wasm32-unknown-unknown/release/*.wasm
      - node-template/runtime/wasm/target/wasm32-unknown-unknown/release/*.wasm
      - core/test-runtime/wasm/target/wasm32-unknown-unknown/release/*.wasm
  tags:
    - linux-docker
  script:
    - ./scripts/build.sh


test-linux-stable:                 &test
  stage:                           build
  <<:                              *compiler_info
  dependencies:
    - prebuild-wasm-binaries
=======
cargo-audit:
  stage:                           pre-test
  <<:                              *docker-env
  except:
    - /^[0-9]+$/
  script:
    - cargo audit
  allow_failure:                   true


cargo-check-subkey:
  stage:                           test
  <<:                              *docker-env
  except:
    - /^v[0-9]+\.[0-9]+.*$/        # i.e. v1.0, v2.1rc1
  script:
    - cd ./subkey
    - time cargo check --release   # makes sense to save artifacts for building it
    - sccache -s
  

test-linux-stable:                 &test-linux
  stage:                           test
  <<:                              *docker-env
>>>>>>> b96ddc30
  variables:
    # Enable debug assertions since we are running optimized builds for testing
    # but still want to have debug assertions.
    RUSTFLAGS: -Cdebug-assertions=y
  except:
    variables:
      - $DEPLOY_TAG
  script:
<<<<<<< HEAD
    - ls node/runtime/wasm/target/wasm32-unknown-unknown/release/ # debug
=======
    - ./scripts/build.sh --locked
>>>>>>> b96ddc30
    - time cargo test --all --release --verbose --locked
    - sccache -s

test-linux-stable-int:
  <<:                              *test-linux
  except:
    refs:
      - /^v[0-9]+\.[0-9]+.*$/        # i.e. v1.0, v2.1rc1
    variables:
      - $DEPLOY_TAG
  script:
    - ./scripts/build.sh --locked
    - time RUST_LOG=sync=trace,consensus=trace,client=trace,state-db=trace,db=trace,forks=trace,state_db=trace,storage_cache=trace 
        cargo test -p node-cli --release --verbose --locked -- --ignored --test-threads=1
    - sccache -s
  allow_failure:                   true


check-web-wasm:
  stage:                           test
  <<:                              *docker-env
  allow_failure:                   true
  except:
    - /^v[0-9]+\.[0-9]+.*$/        # i.e. v1.0, v2.1rc1
  script:
    # WASM support is in progress. As more and more crates support WASM, we
    # should add entries here. See https://github.com/paritytech/substrate/issues/2416
    - time cargo web build -p sr-io
    - time cargo web build -p sr-primitives
    - time cargo web build -p sr-std
    - time cargo web build -p substrate-client
    - time cargo web build -p substrate-consensus-aura
    - time cargo web build -p substrate-consensus-babe
    - time cargo web build -p substrate-consensus-common
    - time cargo web build -p substrate-keyring
    - time cargo web build -p substrate-keystore
    - time cargo web build -p substrate-executor
    - time cargo web build -p substrate-network
    - time cargo web build -p substrate-panic-handler
    - time cargo web build -p substrate-peerset
    - time cargo web build -p substrate-primitives
    - time cargo web build -p substrate-serializer
    - time cargo web build -p substrate-state-db
    - time cargo web build -p substrate-state-machine
    - time cargo web build -p substrate-telemetry
    - time cargo web build -p substrate-trie
    - sccache -s

.build-only:                       &build-only
  only:
    - master
    - tags
    - web

#### stage:                        build

build-linux-release:
  stage:                           build
  <<:                              *collect-artifacts
<<<<<<< HEAD
  # debug <<:                              *build-only
  <<:                              *compiler_info
  except:
    variables:
      - $DEPLOY_TAG
  dependencies:
    - prebuild-wasm-binaries
  tags:
    - linux-docker
  script:
=======
  <<:                              *docker-env
  <<:                              *build-only
  except:
    variables:
      - $DEPLOY_TAG
  script:
    - ./scripts/build.sh --locked
>>>>>>> b96ddc30
    - time cargo build --release --verbose
    - mkdir -p ./artifacts
    - mv ./target/release/substrate ./artifacts/.
    - echo -n "Substrate version = "
    - if [ "${CI_COMMIT_TAG}" ]; then
        echo "${CI_COMMIT_TAG}" | tee ./artifacts/VERSION;
      else
        ./artifacts/substrate --version |
        sed -n -r 's/^substrate ([0-9.]+.*-[0-9a-f]{7,13})-.*$/\1/p' |
        tee ./artifacts/VERSION;
      fi
    - sha256sum ./artifacts/substrate | tee ./artifacts/substrate.sha256
    - printf '\n# building node-template\n\n'
    - ./scripts/node-template-release.sh ./artifacts/substrate-node-template.tar.gz
    - cp -r scripts/docker/* ./artifacts
    - sccache -s

build-rust-doc-release:
  stage:                           build
  <<:                              *docker-env
  allow_failure:                   true
  dependencies:
    - prebuild-wasm-binaries
  artifacts:
    name:                          "${CI_JOB_NAME}_${CI_COMMIT_REF_NAME}-doc"
    when:                          on_success
    expire_in:                     7 days
    paths:
    - ./crate-docs
<<<<<<< HEAD
  # debug <<:                              *build-only
  tags:
    - linux-docker
  script:
=======
  <<:                              *build-only
  script:
    - ./scripts/build.sh --locked
>>>>>>> b96ddc30
    - rm -f ./crate-docs/index.html # use it as an indicator if the job succeeds
    - time cargo +nightly doc --release --all --verbose
    - cp -R ./target/doc ./crate-docs
    - echo "<meta http-equiv=refresh content=0;url=substrate_service/index.html>" > ./crate-docs/index.html
    - sccache -s

#### stage:                        publish

.publish-build:                    &publish-build
  stage:                           publish
  dependencies:
    - build-linux-release
  <<:                              *build-only
  <<:                              *kubernetes-build

publish-docker-release:
  <<:                              *publish-build
  image:                           docker:stable
  services:
    - docker:dind
  # collect VERSION artifact here to pass it on to kubernetes
  <<:                              *collect-artifacts
  variables:
    DOCKER_HOST:                   tcp://localhost:2375
    DOCKER_DRIVER:                 overlay2
    GIT_STRATEGY:                  none
    # DOCKERFILE:                  scripts/docker/Dockerfile
    CONTAINER_IMAGE:               parity/substrate
  before_script:
    - test "$Docker_Hub_User_Parity" -a "$Docker_Hub_Pass_Parity"
        || ( echo "no docker credentials provided"; exit 1 )
    - docker login -u "$Docker_Hub_User_Parity" -p "$Docker_Hub_Pass_Parity"
    - docker info
  script:
    - VERSION="$(cat ./artifacts/VERSION)"
    - echo "Substrate version = ${VERSION}"
    - test -z "${VERSION}" && exit 1
    - cd ./artifacts
    - docker build
      --build-arg VCS_REF="${CI_COMMIT_SHA}"
      --build-arg BUILD_DATE="$(date -u '+%Y-%m-%dT%H:%M:%SZ')"
      --tag $CONTAINER_IMAGE:$VERSION
      --tag $CONTAINER_IMAGE:latest .
    - docker push $CONTAINER_IMAGE:$VERSION
    - docker push $CONTAINER_IMAGE:latest
  after_script:
    - docker logout
    # only VERSION information is needed for the deployment
    - find ./artifacts/ -depth -not -name VERSION -not -name artifacts -delete

publish-s3-release:
  <<:                              *publish-build
  image:                           parity/awscli:latest
  variables:
    GIT_STRATEGY:                  none
    BUCKET:                        "releases.parity.io"
    PREFIX:                        "substrate/${ARCH}-${DOCKER_OS}"
  script:
    - aws s3 sync ./artifacts/ s3://${BUCKET}/${PREFIX}/$(cat ./artifacts/VERSION)/
    - echo "update objects in latest path"
    - for file in ./artifacts/*; do
      name="$(basename ${file})";
      aws s3api copy-object
        --copy-source ${BUCKET}/${PREFIX}/$(cat ./artifacts/VERSION)/${name}
        --bucket ${BUCKET} --key ${PREFIX}/latest/${name};
      done
  after_script:
    - aws s3 ls s3://${BUCKET}/${PREFIX}/latest/
        --recursive --human-readable --summarize

publish-s3-doc:
  stage:                           publish
  image:                           parity/awscli:latest
  allow_failure:                   true
  dependencies:
    - build-rust-doc-release
  cache:                           {}
  <<:                              *build-only
  <<:                              *kubernetes-build
  variables:
    GIT_STRATEGY:                  none
    BUCKET:                        "releases.parity.io"
    PREFIX:                        "substrate-rustdoc"
  script:
    - test -r ./crate-docs/index.html || (
        echo "./crate-docs/index.html not present, build:rust:doc:release job not complete";
        exit 1
      )
    - aws s3 sync --delete --size-only --only-show-errors
        ./crate-docs/ s3://${BUCKET}/${PREFIX}/
  after_script:
    - aws s3 ls s3://${BUCKET}/${PREFIX}/
        --human-readable --summarize

.deploy-template:                  &deploy
  stage:                           kubernetes
  when:                            manual
  retry:                           1
  image:                           parity/kubetools:latest
  <<:                              *build-only
  tags:
    # this is the runner that is used to deploy it
    - kubernetes-parity-build
  before_script:
    - test -z "${DEPLOY_TAG}" &&
      test -f ./artifacts/VERSION &&
      DEPLOY_TAG="$(cat ./artifacts/VERSION)"
    - test "${DEPLOY_TAG}" || ( echo "Neither DEPLOY_TAG nor VERSION information available"; exit 1 )
  script:
    - echo "Substrate version = ${DEPLOY_TAG}"
    # or use helm to render the template
    - helm template
      --values ./scripts/kubernetes/values.yaml
      --set image.tag=${DEPLOY_TAG}
      --set validator.keys=${VALIDATOR_KEYS}
      ./scripts/kubernetes | kubectl apply -f - --dry-run=false
    - echo "# substrate namespace ${KUBE_NAMESPACE}"
    - kubectl -n ${KUBE_NAMESPACE} get all
    - echo "# substrate's nodes' external ip addresses:"
    - kubectl get nodes -l node=substrate
      -o jsonpath='{range .items[*]}{.metadata.name}{"\t"}{range @.status.addresses[?(@.type=="ExternalIP")]}{.address}{"\n"}{end}'
    - echo "# substrate' nodes"
    - kubectl -n ${KUBE_NAMESPACE} get pods
      -o jsonpath='{range .items[*]}{.metadata.name}{"\t"}{.spec.nodeName}{"\n"}{end}'
    - echo "# wait for the rollout to complete"
    - kubectl -n ${KUBE_NAMESPACE} rollout status statefulset/substrate

# have environment:url eventually point to the logs

.deploy-cibuild:                   &deploy-cibuild
  <<:                              *deploy
  dependencies:
    - publish-docker-release

.deploy-tag:                       &deploy-tag
  <<:                              *deploy
  only:
    variables:
      - $DEPLOY_TAG

# have environment:url eventually point to the logs

deploy-ew3:
  <<:                              *deploy-cibuild
  environment:
    name:                          parity-prod-ew3

deploy-ue1:
  <<:                              *deploy-cibuild
  environment:
    name:                          parity-prod-ue1

deploy-ew3-tag:
  <<:                              *deploy-tag
  environment:
    name:                          parity-prod-ew3

deploy-ue1-tag:
  <<:                              *deploy-tag
  environment:
    name:                          parity-prod-ue1

.validator-deploy:                 &validator-deploy
  stage:                           flaming-fir
  dependencies:
    - build-linux-release
  image:                           parity/azure-ansible:v1
  allow_failure:                   true
  when:                            manual
  tags:
    - linux-docker

validator 1 4:
  <<:                              *validator-deploy
  script:
    - ./scripts/flamingfir-deploy.sh flamingfir-validator1
validator 2 4:
  <<:                              *validator-deploy
  script:
    - ./scripts/flamingfir-deploy.sh flamingfir-validator2
validator 3 4:
  <<:                              *validator-deploy
  script:
    - ./scripts/flamingfir-deploy.sh flamingfir-validator3
validator 4 4:
  <<:                              *validator-deploy
  script:
    - ./scripts/flamingfir-deploy.sh flamingfir-validator4<|MERGE_RESOLUTION|>--- conflicted
+++ resolved
@@ -81,8 +81,6 @@
     - ./scripts/gitlab/check_line_width.sh
   allow_failure:                   true
 
-
-<<<<<<< HEAD
 prebuild-wasm-binaries:
   stage:                           test
   artifacts:
@@ -97,40 +95,37 @@
   tags:
     - linux-docker
   script:
-    - ./scripts/build.sh
-
-
-test-linux-stable:                 &test
-  stage:                           build
-  <<:                              *compiler_info
-  dependencies:
-    - prebuild-wasm-binaries
-=======
+    - ./scripts/build.sh --locked
+
 cargo-audit:
   stage:                           pre-test
   <<:                              *docker-env
+  dependencies:
+    - prebuild-wasm-binaries
   except:
     - /^[0-9]+$/
   script:
     - cargo audit
   allow_failure:                   true
-
 
 cargo-check-subkey:
   stage:                           test
   <<:                              *docker-env
+  dependencies:
+    - prebuild-wasm-binaries
   except:
     - /^v[0-9]+\.[0-9]+.*$/        # i.e. v1.0, v2.1rc1
   script:
     - cd ./subkey
     - time cargo check --release   # makes sense to save artifacts for building it
     - sccache -s
-  
 
 test-linux-stable:                 &test-linux
   stage:                           test
   <<:                              *docker-env
->>>>>>> b96ddc30
+  <<:                              *compiler_info
+  dependencies:
+    - prebuild-wasm-binaries
   variables:
     # Enable debug assertions since we are running optimized builds for testing
     # but still want to have debug assertions.
@@ -139,11 +134,7 @@
     variables:
       - $DEPLOY_TAG
   script:
-<<<<<<< HEAD
     - ls node/runtime/wasm/target/wasm32-unknown-unknown/release/ # debug
-=======
-    - ./scripts/build.sh --locked
->>>>>>> b96ddc30
     - time cargo test --all --release --verbose --locked
     - sccache -s
 
@@ -155,8 +146,7 @@
     variables:
       - $DEPLOY_TAG
   script:
-    - ./scripts/build.sh --locked
-    - time RUST_LOG=sync=trace,consensus=trace,client=trace,state-db=trace,db=trace,forks=trace,state_db=trace,storage_cache=trace 
+    - time RUST_LOG=sync=trace,consensus=trace,client=trace,state-db=trace,db=trace,forks=trace,state_db=trace,storage_cache=trace
         cargo test -p node-cli --release --verbose --locked -- --ignored --test-threads=1
     - sccache -s
   allow_failure:                   true
@@ -203,7 +193,7 @@
 build-linux-release:
   stage:                           build
   <<:                              *collect-artifacts
-<<<<<<< HEAD
+  <<:                              *docker-env
   # debug <<:                              *build-only
   <<:                              *compiler_info
   except:
@@ -214,15 +204,6 @@
   tags:
     - linux-docker
   script:
-=======
-  <<:                              *docker-env
-  <<:                              *build-only
-  except:
-    variables:
-      - $DEPLOY_TAG
-  script:
-    - ./scripts/build.sh --locked
->>>>>>> b96ddc30
     - time cargo build --release --verbose
     - mkdir -p ./artifacts
     - mv ./target/release/substrate ./artifacts/.
@@ -252,16 +233,10 @@
     expire_in:                     7 days
     paths:
     - ./crate-docs
-<<<<<<< HEAD
   # debug <<:                              *build-only
   tags:
     - linux-docker
   script:
-=======
-  <<:                              *build-only
-  script:
-    - ./scripts/build.sh --locked
->>>>>>> b96ddc30
     - rm -f ./crate-docs/index.html # use it as an indicator if the job succeeds
     - time cargo +nightly doc --release --all --verbose
     - cp -R ./target/doc ./crate-docs
