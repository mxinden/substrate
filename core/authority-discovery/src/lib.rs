--- conflicted
+++ resolved
@@ -48,22 +48,18 @@
 use std::marker::PhantomData;
 use std::pin::Pin;
 use std::sync::Arc;
-use std::time::Duration;
+use std::time::{Duration, Instant};
 
 use futures::channel::mpsc::Receiver;
 use futures::stream::StreamExt;
 use futures::task::{Context, Poll};
 use futures::Future;
 use futures_timer::Interval;
-
-<<<<<<< HEAD
+use futures::prelude::*;
+
 use authority_discovery_primitives::{AuthorityDiscoveryApi, AuthorityId, AuthoritySignature, AuthorityPair};
-use client::blockchain::HeaderBackend;
+use client::{blockchain::HeaderBackend, runtime_api::StorageProof};
 use codec::{Decode, Encode};
-=======
-use authority_discovery_primitives::{AuthorityDiscoveryApi, AuthorityId, Signature};
-use client::{blockchain::HeaderBackend, runtime_api::StorageProof};
->>>>>>> 1d5cae9a
 use error::{Error, Result};
 use log::{debug, error, log_enabled, warn};
 use network::specialization::NetworkSpecialization;
@@ -99,7 +95,7 @@
 
 	network: Arc<Network>,
 	/// Channel we receive Dht events on.
-	dht_event_rx: Receiver<DhtEvent>,
+	dht_event_rx: Pin<Box<dyn Stream<Item = DhtEvent> + Send>>,
 
 	key_store: BareCryptoStorePtr,
 
@@ -129,36 +125,23 @@
 	pub fn new(
 		client: Arc<Client>,
 		network: Arc<Network>,
-<<<<<<< HEAD
 		key_store: BareCryptoStorePtr,
-		dht_event_rx: futures::sync::mpsc::Receiver<DhtEvent>,
-	) -> AuthorityDiscovery<Client, Network, Block> {
-		// Kademlia's default time-to-live for Dht records is 36h, republishing records every 24h. Given that a node
-		// could restart at any point in time, one can not depend on the republishing process, thus publishing own
-		// external addresses should happen on an interval < 36h.
-		let publish_interval = tokio_timer::Interval::new(
-			Instant::now() + LIBP2P_KADEMLIA_BOOTSTRAP_TIME,
-			Duration::from_secs(12 * 60 * 60),
-		);
-
-		// External addresses of other authorities can change at any given point in time. The interval on which to query
-		// for external addresses of other authorities is a trade off between efficiency and performance.
-		let query_interval = tokio_timer::Interval::new(
-			Instant::now() + LIBP2P_KADEMLIA_BOOTSTRAP_TIME,
-			Duration::from_secs(10 * 60),
-		);
-=======
-		dht_event_rx: Receiver<DhtEvent>,
+		dht_event_rx: Pin<Box<dyn Stream<Item = DhtEvent> + Send>>,
 	) -> Self {
 		// Kademlia's default time-to-live for Dht records is 36h, republishing records every 24h. Given that a node
 		// could restart at any point in time, one can not depend on the republishing process, thus publishing own
 		// external addresses should happen on an interval < 36h.
-		let publish_interval = Interval::new(Duration::from_secs(12 * 60 * 60));
+		let publish_interval = Interval::new_at(
+			Instant::now() + LIBP2P_KADEMLIA_BOOTSTRAP_TIME,
+			Duration::from_secs(12 * 60 * 60),
+		);
 
 		// External addresses of other authorities can change at any given point in time. The interval on which to query
 		// for external addresses of other authorities is a trade off between efficiency and performance.
-		let query_interval = Interval::new(Duration::from_secs(10 * 60));
->>>>>>> 1d5cae9a
+		let query_interval = Interval::new_at(
+			Instant::now() + LIBP2P_KADEMLIA_BOOTSTRAP_TIME,
+			Duration::from_secs(10 * 60),
+		);
 
 		let address_cache = HashMap::new();
 
@@ -646,12 +629,7 @@
 
 	#[test]
 	fn publish_own_ext_addresses_puts_record_on_dht() {
-<<<<<<< HEAD
-		let (_dht_event_tx, dht_event_rx) = futures::sync::mpsc::channel(1000);
-=======
 		let (_dht_event_tx, dht_event_rx) = channel(1000);
-		let test_api = Arc::new(TestApi {});
->>>>>>> 1d5cae9a
 		let network: Arc<TestNetwork> = Arc::new(Default::default());
 		let key_store = KeyStore::new();
 		let public = key_store.write().sr25519_generate_new(key_types::AUTHORITY_DISCOVERY, None).unwrap();
@@ -668,8 +646,7 @@
 
 	#[test]
 	fn request_addresses_of_others_triggers_dht_get_query() {
-<<<<<<< HEAD
-		let (_dht_event_tx, dht_event_rx) = futures::sync::mpsc::channel(1000);
+		let (_dht_event_tx, dht_event_rx) = channel(1000);
 
 		// Generate authority keys
 		let authority_1_key_pair = AuthorityPair::from_seed_slice(&[1; 32]).unwrap();
@@ -679,10 +656,6 @@
 			authorities: vec![authority_1_key_pair.public(), authority_2_key_pair.public()],
 		});
 
-=======
-		let (_dht_event_tx, dht_event_rx) = channel(1000);
-		let test_api = Arc::new(TestApi {});
->>>>>>> 1d5cae9a
 		let network: Arc<TestNetwork> = Arc::new(Default::default());
 		let key_store = KeyStore::new();
 
@@ -699,14 +672,9 @@
 	fn handle_dht_events_with_value_found_should_call_set_priority_group() {
 		// Create authority discovery.
 
-<<<<<<< HEAD
-		let (mut dht_event_tx, dht_event_rx) = futures::sync::mpsc::channel(1000);
+		let (mut dht_event_tx, dht_event_rx) = channel(1000);
 		let key_pair = AuthorityPair::from_seed_slice(&[1; 32]).unwrap();
 		let test_api = Arc::new(TestApi {authorities: vec![key_pair.public()]});
-=======
-		let (mut dht_event_tx, dht_event_rx) = channel(1000);
-		let test_api = Arc::new(TestApi {});
->>>>>>> 1d5cae9a
 		let network: Arc<TestNetwork> = Arc::new(Default::default());
 		let key_store = KeyStore::new();
 
