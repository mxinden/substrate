--- conflicted
+++ resolved
@@ -52,12 +52,8 @@
 	use node_runtime::{
 		Header, Block, UncheckedExtrinsic, CheckedExtrinsic, Call, Runtime, Balances,
 		BuildStorage, GenesisConfig, BalancesConfig, SessionConfig, StakingConfig, System,
-<<<<<<< HEAD
-		SystemConfig, GrandpaConfig, IndicesConfig, Event, WASM_BINARY,
+		SystemConfig, GrandpaConfig, IndicesConfig, Event, WASM_BINARY, SessionKeys
 	};
-=======
-		SystemConfig, GrandpaConfig, IndicesConfig, Event, SessionKeys};
->>>>>>> b78dc002
 	use wabt;
 	use primitives::map;
 
@@ -131,19 +127,7 @@
 
 	#[test]
 	fn panic_execution_with_foreign_code_gives_error() {
-<<<<<<< HEAD
 		let mut t = TestExternalities::<Blake2Hasher>::new_with_code(WASM_BINARY, map![
-			blake2_256(&<balances::FreeBalance<Runtime>>::key_for(alice())).to_vec() => vec![69u8, 0, 0, 0, 0, 0, 0, 0, 0, 0, 0, 0, 0, 0, 0, 0],
-			twox_128(<balances::TotalIssuance<Runtime>>::key()).to_vec() => vec![69u8, 0, 0, 0, 0, 0, 0, 0, 0, 0, 0, 0, 0, 0, 0, 0],
-			twox_128(<balances::ExistentialDeposit<Runtime>>::key()).to_vec() => vec![0u8; 16],
-			twox_128(<balances::CreationFee<Runtime>>::key()).to_vec() => vec![0u8; 16],
-			twox_128(<balances::TransferFee<Runtime>>::key()).to_vec() => vec![0u8; 16],
-			twox_128(<indices::NextEnumSet<Runtime>>::key()).to_vec() => vec![0u8; 16],
-			blake2_256(&<system::BlockHash<Runtime>>::key_for(0)).to_vec() => vec![0u8; 32],
-			twox_128(<balances::TransactionBaseFee<Runtime>>::key()).to_vec() => vec![70u8; 16],
-			twox_128(<balances::TransactionByteFee<Runtime>>::key()).to_vec() => vec![0u8; 16]
-=======
-		let mut t = TestExternalities::<Blake2Hasher>::new_with_code(BLOATY_CODE, map![
 			blake2_256(&<balances::FreeBalance<Runtime>>::key_for(alice())).to_vec() => {
 				vec![69u8, 0, 0, 0, 0, 0, 0, 0, 0, 0, 0, 0, 0, 0, 0, 0]
 			},
@@ -171,7 +155,6 @@
 			twox_128(<balances::TransactionByteFee<Runtime>>::key()).to_vec() => {
 				vec![0u8; 16]
 			}
->>>>>>> b78dc002
 		]);
 
 		let r = executor().call::<_, NeverNativeValue, fn() -> _>(
@@ -195,19 +178,7 @@
 
 	#[test]
 	fn bad_extrinsic_with_native_equivalent_code_gives_error() {
-<<<<<<< HEAD
 		let mut t = TestExternalities::<Blake2Hasher>::new_with_code(WASM_BINARY, map![
-			blake2_256(&<balances::FreeBalance<Runtime>>::key_for(alice())).to_vec() => vec![69u8, 0, 0, 0, 0, 0, 0, 0, 0, 0, 0, 0, 0, 0, 0, 0],
-			twox_128(<balances::TotalIssuance<Runtime>>::key()).to_vec() => vec![69u8, 0, 0, 0, 0, 0, 0, 0, 0, 0, 0, 0, 0, 0, 0, 0],
-			twox_128(<balances::ExistentialDeposit<Runtime>>::key()).to_vec() => vec![0u8; 16],
-			twox_128(<balances::CreationFee<Runtime>>::key()).to_vec() => vec![0u8; 16],
-			twox_128(<balances::TransferFee<Runtime>>::key()).to_vec() => vec![0u8; 16],
-			twox_128(<indices::NextEnumSet<Runtime>>::key()).to_vec() => vec![0u8; 16],
-			blake2_256(&<system::BlockHash<Runtime>>::key_for(0)).to_vec() => vec![0u8; 32],
-			twox_128(<balances::TransactionBaseFee<Runtime>>::key()).to_vec() => vec![70u8; 16],
-			twox_128(<balances::TransactionByteFee<Runtime>>::key()).to_vec() => vec![0u8; 16]
-=======
-		let mut t = TestExternalities::<Blake2Hasher>::new_with_code(COMPACT_CODE, map![
 			blake2_256(&<balances::FreeBalance<Runtime>>::key_for(alice())).to_vec() => {
 				vec![69u8, 0, 0, 0, 0, 0, 0, 0, 0, 0, 0, 0, 0, 0, 0, 0]
 			},
@@ -235,7 +206,6 @@
 			twox_128(<balances::TransactionByteFee<Runtime>>::key()).to_vec() => {
 				vec![0u8; 16]
 			}
->>>>>>> b78dc002
 		]);
 
 		let r = executor().call::<_, NeverNativeValue, fn() -> _>(
@@ -259,19 +229,13 @@
 
 	#[test]
 	fn successful_execution_with_native_equivalent_code_gives_ok() {
-<<<<<<< HEAD
 		let mut t = TestExternalities::<Blake2Hasher>::new_with_code(WASM_BINARY, map![
-			blake2_256(&<balances::FreeBalance<Runtime>>::key_for(alice())).to_vec() => vec![111u8, 0, 0, 0, 0, 0, 0, 0, 0, 0, 0, 0, 0, 0, 0, 0],
-			twox_128(<balances::TotalIssuance<Runtime>>::key()).to_vec() => vec![111u8, 0, 0, 0, 0, 0, 0, 0, 0, 0, 0, 0, 0, 0, 0, 0],
-=======
-		let mut t = TestExternalities::<Blake2Hasher>::new_with_code(COMPACT_CODE, map![
 			blake2_256(&<balances::FreeBalance<Runtime>>::key_for(alice())).to_vec() => {
 				vec![111u8, 0, 0, 0, 0, 0, 0, 0, 0, 0, 0, 0, 0, 0, 0, 0]
 			},
 			twox_128(<balances::TotalIssuance<Runtime>>::key()).to_vec() => {
 				vec![111u8, 0, 0, 0, 0, 0, 0, 0, 0, 0, 0, 0, 0, 0, 0, 0]
 			},
->>>>>>> b78dc002
 			twox_128(<balances::ExistentialDeposit<Runtime>>::key()).to_vec() => vec![0u8; 16],
 			twox_128(<balances::CreationFee<Runtime>>::key()).to_vec() => vec![0u8; 16],
 			twox_128(<balances::TransferFee<Runtime>>::key()).to_vec() => vec![0u8; 16],
@@ -306,19 +270,13 @@
 
 	#[test]
 	fn successful_execution_with_foreign_code_gives_ok() {
-<<<<<<< HEAD
 		let mut t = TestExternalities::<Blake2Hasher>::new_with_code(WASM_BINARY, map![
-			blake2_256(&<balances::FreeBalance<Runtime>>::key_for(alice())).to_vec() => vec![111u8, 0, 0, 0, 0, 0, 0, 0, 0, 0, 0, 0, 0, 0, 0, 0],
-			twox_128(<balances::TotalIssuance<Runtime>>::key()).to_vec() => vec![111u8, 0, 0, 0, 0, 0, 0, 0, 0, 0, 0, 0, 0, 0, 0, 0],
-=======
-		let mut t = TestExternalities::<Blake2Hasher>::new_with_code(BLOATY_CODE, map![
 			blake2_256(&<balances::FreeBalance<Runtime>>::key_for(alice())).to_vec() => {
 				vec![111u8, 0, 0, 0, 0, 0, 0, 0, 0, 0, 0, 0, 0, 0, 0, 0]
 			},
 			twox_128(<balances::TotalIssuance<Runtime>>::key()).to_vec() => {
 				vec![111u8, 0, 0, 0, 0, 0, 0, 0, 0, 0, 0, 0, 0, 0, 0, 0]
 			},
->>>>>>> b78dc002
 			twox_128(<balances::ExistentialDeposit<Runtime>>::key()).to_vec() => vec![0u8; 16],
 			twox_128(<balances::CreationFee<Runtime>>::key()).to_vec() => vec![0u8; 16],
 			twox_128(<balances::TransferFee<Runtime>>::key()).to_vec() => vec![0u8; 16],
@@ -872,13 +830,8 @@
 		assert!(
 			WasmExecutor::new().call(
 				&mut t,
-<<<<<<< HEAD
-				8,
+				4,
 				WASM_BINARY,
-=======
-				4,
-				COMPACT_CODE,
->>>>>>> b78dc002
 				"Core_execute_block",
 				&big_block().0
 			).is_err()
@@ -915,20 +868,13 @@
 
 	#[test]
 	fn panic_execution_gives_error() {
-<<<<<<< HEAD
 		let mut t = TestExternalities::<Blake2Hasher>::new_with_code(WASM_BINARY, map![
-			blake2_256(&<balances::FreeBalance<Runtime>>::key_for(alice())).to_vec() => vec![69u8, 0, 0, 0, 0, 0, 0, 0, 0, 0, 0, 0, 0, 0, 0, 0],
-			twox_128(<balances::TotalIssuance<Runtime>>::key()).to_vec() => vec![69u8, 0, 0, 0, 0, 0, 0, 0, 0, 0, 0, 0, 0, 0, 0, 0],
-=======
-		let foreign_code = include_bytes!("../../runtime/wasm/target/wasm32-unknown-unknown/release/node_runtime.wasm");
-		let mut t = TestExternalities::<Blake2Hasher>::new_with_code(foreign_code, map![
 			blake2_256(&<balances::FreeBalance<Runtime>>::key_for(alice())).to_vec() => {
 				vec![69u8, 0, 0, 0, 0, 0, 0, 0, 0, 0, 0, 0, 0, 0, 0, 0]
 			},
 			twox_128(<balances::TotalIssuance<Runtime>>::key()).to_vec() => {
 				vec![69u8, 0, 0, 0, 0, 0, 0, 0, 0, 0, 0, 0, 0, 0, 0, 0]
 			},
->>>>>>> b78dc002
 			twox_128(<balances::ExistentialDeposit<Runtime>>::key()).to_vec() => vec![0u8; 16],
 			twox_128(<balances::CreationFee<Runtime>>::key()).to_vec() => vec![0u8; 16],
 			twox_128(<balances::TransferFee<Runtime>>::key()).to_vec() => vec![0u8; 16],
@@ -938,37 +884,24 @@
 			twox_128(<balances::TransactionByteFee<Runtime>>::key()).to_vec() => vec![0u8; 16]
 		]);
 
-<<<<<<< HEAD
-		let r = WasmExecutor::new().call(&mut t, 8, WASM_BINARY, "Core_initialize_block", &vec![].and(&from_block_number(1u64)));
-		assert!(r.is_ok());
-		let r = WasmExecutor::new().call(&mut t, 8, WASM_BINARY, "BlockBuilder_apply_extrinsic", &vec![].and(&xt())).unwrap();
-=======
 		let r = WasmExecutor::new()
-			.call(&mut t, 8, COMPACT_CODE, "Core_initialize_block", &vec![].and(&from_block_number(1u64)));
+			.call(&mut t, 8, WASM_BINARY, "Core_initialize_block", &vec![].and(&from_block_number(1u64)));
 		assert!(r.is_ok());
 		let r = WasmExecutor::new()
-			.call(&mut t, 8, COMPACT_CODE, "BlockBuilder_apply_extrinsic", &vec![].and(&xt())).unwrap();
->>>>>>> b78dc002
+			.call(&mut t, 8, WASM_BINARY, "BlockBuilder_apply_extrinsic", &vec![].and(&xt())).unwrap();
 		let r = ApplyResult::decode(&mut &r[..]).unwrap();
 		assert_eq!(r, Err(ApplyError::CantPay));
 	}
 
 	#[test]
 	fn successful_execution_gives_ok() {
-<<<<<<< HEAD
 		let mut t = TestExternalities::<Blake2Hasher>::new_with_code(WASM_BINARY, map![
-			blake2_256(&<balances::FreeBalance<Runtime>>::key_for(alice())).to_vec() => vec![111u8, 0, 0, 0, 0, 0, 0, 0, 0, 0, 0, 0, 0, 0, 0, 0],
-			twox_128(<balances::TotalIssuance<Runtime>>::key()).to_vec() => vec![111u8, 0, 0, 0, 0, 0, 0, 0, 0, 0, 0, 0, 0, 0, 0, 0],
-=======
-		let foreign_code = include_bytes!("../../runtime/wasm/target/wasm32-unknown-unknown/release/node_runtime.compact.wasm");
-		let mut t = TestExternalities::<Blake2Hasher>::new_with_code(foreign_code, map![
 			blake2_256(&<balances::FreeBalance<Runtime>>::key_for(alice())).to_vec() => {
 				vec![111u8, 0, 0, 0, 0, 0, 0, 0, 0, 0, 0, 0, 0, 0, 0, 0]
 			},
 			twox_128(<balances::TotalIssuance<Runtime>>::key()).to_vec() => {
 				vec![111u8, 0, 0, 0, 0, 0, 0, 0, 0, 0, 0, 0, 0, 0, 0, 0]
 			},
->>>>>>> b78dc002
 			twox_128(<balances::ExistentialDeposit<Runtime>>::key()).to_vec() => vec![0u8; 16],
 			twox_128(<balances::CreationFee<Runtime>>::key()).to_vec() => vec![0u8; 16],
 			twox_128(<balances::TransferFee<Runtime>>::key()).to_vec() => vec![0u8; 16],
@@ -978,17 +911,11 @@
 			twox_128(<balances::TransactionByteFee<Runtime>>::key()).to_vec() => vec![0u8; 16]
 		]);
 
-<<<<<<< HEAD
-		let r = WasmExecutor::new().call(&mut t, 8, WASM_BINARY, "Core_initialize_block", &vec![].and(&from_block_number(1u64)));
-		assert!(r.is_ok());
-		let r = WasmExecutor::new().call(&mut t, 8, WASM_BINARY, "BlockBuilder_apply_extrinsic", &vec![].and(&xt())).unwrap();
-=======
 		let r = WasmExecutor::new()
-			.call(&mut t, 8, COMPACT_CODE, "Core_initialize_block", &vec![].and(&from_block_number(1u64)));
+			.call(&mut t, 8, WASM_BINARY, "Core_initialize_block", &vec![].and(&from_block_number(1u64)));
 		assert!(r.is_ok());
 		let r = WasmExecutor::new()
-			.call(&mut t, 8, COMPACT_CODE, "BlockBuilder_apply_extrinsic", &vec![].and(&xt())).unwrap();
->>>>>>> b78dc002
+			.call(&mut t, 8, WASM_BINARY, "BlockBuilder_apply_extrinsic", &vec![].and(&xt())).unwrap();
 		let r = ApplyResult::decode(&mut &r[..]).unwrap();
 		assert_eq!(r, Ok(ApplyOutcome::Success));
 
@@ -1020,14 +947,9 @@
 	fn full_wasm_block_import_works_with_changes_trie() {
 		let block1 = changes_trie_block();
 
-<<<<<<< HEAD
 		let mut t = new_test_ext(WASM_BINARY, true);
-		WasmExecutor::new().call(&mut t, 8, WASM_BINARY, "Core_execute_block", &block1.0).unwrap();
-=======
-		let mut t = new_test_ext(COMPACT_CODE, true);
 		WasmExecutor::new()
-			.call(&mut t, 8, COMPACT_CODE, "Core_execute_block", &block1.0).unwrap();
->>>>>>> b78dc002
+			.call(&mut t, 8, WASM_BINARY, "Core_execute_block", &block1.0).unwrap();
 
 		assert!(t.storage_changes_root(GENESIS_HASH.into()).unwrap().is_some());
 	}
