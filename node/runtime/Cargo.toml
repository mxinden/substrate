[package]
name = "node-runtime"
version = "2.0.0"
authors = ["Parity Technologies <admin@parity.io>"]
edition = "2018"
build = "build.rs"

[dependencies]
# third-party dependencies
codec = { package = "parity-scale-codec", version = "1.0.6", default-features = false, features = ["derive"] }
integer-sqrt = { version = "0.1.2" }
safe-mix = { version = "1.0", default-features = false }
rustc-hex = { version = "2.0", optional = true }
serde = { version = "1.0.102", optional = true }

# primitives
babe-primitives = { package = "substrate-consensus-babe-primitives", path = "../../core/consensus/babe/primitives", default-features = false }
<<<<<<< HEAD
authority-discovery-primitives = { package = "substrate-authority-discovery-primitives", path = "../../core/authority-discovery/primitives", default-features = false }
client = { package = "substrate-client", path = "../../core/client", default-features = false }
=======
>>>>>>> 9cda7fab
node-primitives = { path = "../primitives", default-features = false }
offchain-primitives = { package = "substrate-offchain-primitives", path = "../../core/offchain/primitives", default-features = false }
primitives = { package = "substrate-primitives",  path = "../../core/primitives", default-features = false }
sr-primitives = { path = "../../core/sr-primitives", default-features = false }
sr-staking-primitives = { path = "../../core/sr-staking-primitives", default-features = false }

# core dependencies
client = { package = "substrate-client", path = "../../core/client", default-features = false }
rstd = { package = "sr-std", path = "../../core/sr-std", default-features = false }
version = { package = "sr-version", path = "../../core/sr-version", default-features = false }
substrate-session = { path = "../../core/session", default-features = false }
substrate-keyring = { path = "../../core/keyring", optional = true }

# srml dependencies
authorship = { package = "srml-authorship", path = "../../srml/authorship", default-features = false }
babe = { package = "srml-babe", path = "../../srml/babe", default-features = false }
balances = { package = "srml-balances", path = "../../srml/balances", default-features = false }
collective = { package = "srml-collective", path = "../../srml/collective", default-features = false }
contracts = { package = "srml-contracts", path = "../../srml/contracts", default-features = false }
contracts-rpc-runtime-api = { package = "srml-contracts-rpc-runtime-api", path = "../../srml/contracts/rpc/runtime-api/", default-features = false }
democracy = { package = "srml-democracy", path = "../../srml/democracy", default-features = false }
elections-phragmen = { package = "srml-elections-phragmen", path = "../../srml/elections-phragmen", default-features = false }
executive = { package = "srml-executive", path = "../../srml/executive", default-features = false }
finality-tracker = { package = "srml-finality-tracker", path = "../../srml/finality-tracker", default-features = false }
grandpa = { package = "srml-grandpa", path = "../../srml/grandpa", default-features = false }
im-online = { package = "srml-im-online", path = "../../srml/im-online", default-features = false }
authority-discovery = { package = "srml-authority-discovery", path = "../../srml/authority-discovery", default-features = false }
indices = { package = "srml-indices", path = "../../srml/indices", default-features = false }
membership = { package = "srml-membership", path = "../../srml/membership", default-features = false }
nicks = { package = "srml-nicks", path = "../../srml/nicks", default-features = false }
offences = { package = "srml-offences", path = "../../srml/offences", default-features = false }
randomness-collective-flip = { package = "srml-randomness-collective-flip", path = "../../srml/randomness-collective-flip", default-features = false }
session = { package = "srml-session", path = "../../srml/session", default-features = false, features = ["historical"] }
staking = { package = "srml-staking", path = "../../srml/staking", default-features = false }
srml-staking-reward-curve = { path = "../../srml/staking/reward-curve"}
sudo = { package = "srml-sudo", path = "../../srml/sudo", default-features = false }
support = { package = "srml-support", path = "../../srml/support", default-features = false }
system = { package = "srml-system", path = "../../srml/system", default-features = false }
system-rpc-runtime-api = { package = "srml-system-rpc-runtime-api", path = "../../srml/system/rpc/runtime-api/", default-features = false }
timestamp = { package = "srml-timestamp", path = "../../srml/timestamp", default-features = false }
treasury = { package = "srml-treasury", path = "../../srml/treasury", default-features = false }
utility = { package = "srml-utility", path = "../../srml/utility", default-features = false }
transaction-payment = { package = "srml-transaction-payment", path = "../../srml/transaction-payment", default-features = false }
transaction-payment-rpc-runtime-api = { package = "srml-transaction-payment-rpc-runtime-api", path = "../../srml/transaction-payment/rpc/runtime-api/", default-features = false }

[build-dependencies]
wasm-builder-runner = { package = "substrate-wasm-builder-runner", version = "1.0.4", path = "../../core/utils/wasm-builder-runner" }

[dev-dependencies]
runtime_io = { package = "sr-io", path = "../../core/sr-io" }

[features]
default = ["std"]
std = [
	"authority-discovery/std",
	"authority-discovery-primitives/std",
	"authorship/std",
	"babe-primitives/std",
	"babe/std",
	"balances/std",
	"client/std",
	"codec/std",
	"collective/std",
	"contracts/std",
	"contracts-rpc-runtime-api/std",
	"democracy/std",
	"elections-phragmen/std",
	"executive/std",
	"finality-tracker/std",
	"grandpa/std",
	"im-online/std",
	"indices/std",
	"membership/std",
	"nicks/std",
	"node-primitives/std",
	"offchain-primitives/std",
	"offences/std",
	"primitives/std",
	"randomness-collective-flip/std",
	"rstd/std",
	"rustc-hex",
	"safe-mix/std",
	"serde",
	"session/std",
	"sr-primitives/std",
	"sr-staking-primitives/std",
	"staking/std",
	"substrate-keyring",
	"substrate-session/std",
	"sudo/std",
	"support/std",
	"system/std",
	"system-rpc-runtime-api/std",
	"timestamp/std",
	"treasury/std",
	"utility/std",
	"transaction-payment/std",
	"transaction-payment-rpc-runtime-api/std",
	"version/std",
]<|MERGE_RESOLUTION|>--- conflicted
+++ resolved
@@ -14,12 +14,8 @@
 serde = { version = "1.0.102", optional = true }
 
 # primitives
+authority-discovery-primitives = { package = "substrate-authority-discovery-primitives", path = "../../core/authority-discovery/primitives", default-features = false }
 babe-primitives = { package = "substrate-consensus-babe-primitives", path = "../../core/consensus/babe/primitives", default-features = false }
-<<<<<<< HEAD
-authority-discovery-primitives = { package = "substrate-authority-discovery-primitives", path = "../../core/authority-discovery/primitives", default-features = false }
-client = { package = "substrate-client", path = "../../core/client", default-features = false }
-=======
->>>>>>> 9cda7fab
 node-primitives = { path = "../primitives", default-features = false }
 offchain-primitives = { package = "substrate-offchain-primitives", path = "../../core/offchain/primitives", default-features = false }
 primitives = { package = "substrate-primitives",  path = "../../core/primitives", default-features = false }
