// Copyright 2018-2019 Parity Technologies (UK) Ltd.
// This file is part of Substrate.

// Substrate is free software: you can redistribute it and/or modify
// it under the terms of the GNU General Public License as published by
// the Free Software Foundation, either version 3 of the License, or
// (at your option) any later version.

// Substrate is distributed in the hope that it will be useful,
// but WITHOUT ANY WARRANTY; without even the implied warranty of
// MERCHANTABILITY or FITNESS FOR A PARTICULAR PURPOSE.  See the
// GNU General Public License for more details.

// You should have received a copy of the GNU General Public License
// along with Substrate.  If not, see <http://www.gnu.org/licenses/>.

//! The Substrate runtime. This can be compiled with ``#[no_std]`, ready for Wasm.

#![cfg_attr(not(feature = "std"), no_std)]
// `construct_runtime!` does a lot of recursion and requires us to increase the limit to 256.
#![recursion_limit="256"]

use rstd::prelude::*;
use support::{
	construct_runtime, parameter_types, traits::{SplitTwoWays, Currency, OnUnbalanced}
};
use substrate_primitives::u32_trait::{_1, _2, _3, _4};
use node_primitives::{
	AccountId, AccountIndex, AuraId, Balance, BlockNumber, Hash, Index,
	Moment, Signature,
};
use grandpa::fg_primitives::{self, ScheduledChange};
use client::{
	block_builder::api::{self as block_builder_api, InherentData, CheckInherentsResult},
	runtime_api as client_api, impl_runtime_apis
};
use runtime_primitives::{ApplyResult, impl_opaque_keys, generic, create_runtime_str, key_types};
use runtime_primitives::transaction_validity::TransactionValidity;
use runtime_primitives::traits::{
	BlakeTwo256, Block as BlockT, DigestFor, NumberFor, StaticLookup, Convert,
};
use version::RuntimeVersion;
use council::{motions as council_motions, VoteIndex};
#[cfg(feature = "std")]
use council::seats as council_seats;
#[cfg(any(feature = "std", test))]
use version::NativeVersion;
use substrate_primitives::OpaqueMetadata;
use grandpa::{AuthorityId as GrandpaId, AuthorityWeight as GrandpaWeight};
use finality_tracker::{DEFAULT_REPORT_LATENCY, DEFAULT_WINDOW_SIZE};

#[cfg(any(feature = "std", test))]
pub use runtime_primitives::BuildStorage;
pub use timestamp::Call as TimestampCall;
pub use balances::Call as BalancesCall;
<<<<<<< HEAD
pub use runtime_primitives::{Permill, Perbill};
=======
pub use contracts::Gas;
pub use runtime_primitives::{Permill, Perbill, impl_opaque_keys};
>>>>>>> 5bf5e8f5
pub use support::StorageValue;
pub use staking::StakerStatus;

/// Runtime version.
pub const VERSION: RuntimeVersion = RuntimeVersion {
	spec_name: create_runtime_str!("node"),
	impl_name: create_runtime_str!("substrate-node"),
	authoring_version: 10,
<<<<<<< HEAD
	spec_version: 100,
	impl_version: 105,
=======
	// Per convention: if the runtime behavior changes, increment spec_version and set impl_version
	// to equal spec_version. If only runtime implementation changes and behavior does not, then
	// leave spec_version as is and increment impl_version.
	spec_version: 102,
	impl_version: 104,
>>>>>>> 5bf5e8f5
	apis: RUNTIME_API_VERSIONS,
};

/// Native version.
#[cfg(any(feature = "std", test))]
pub fn native_version() -> NativeVersion {
	NativeVersion {
		runtime_version: VERSION,
		can_author_with: Default::default(),
	}
}

pub const MILLICENTS: Balance = 1_000_000_000;
pub const CENTS: Balance = 1_000 * MILLICENTS;    // assume this is worth about a cent.
pub const DOLLARS: Balance = 100 * CENTS;

type NegativeImbalance = <Balances as Currency<AccountId>>::NegativeImbalance;

pub struct Author;

impl OnUnbalanced<NegativeImbalance> for Author {
	fn on_unbalanced(amount: NegativeImbalance) {
		Balances::resolve_creating(&Authorship::author(), amount);
	}
}

pub type DealWithFees = SplitTwoWays<
	Balance,
	NegativeImbalance,
	_4, Treasury,   // 4 parts (80%) goes to the treasury.
	_1, Author,     // 1 part (20%) goes to the block author.
>;

pub const SECS_PER_BLOCK: Moment = 6;
pub const MINUTES: Moment = 60 / SECS_PER_BLOCK;
pub const HOURS: Moment = MINUTES * 60;
pub const DAYS: Moment = HOURS * 24;

impl system::Trait for Runtime {
	type Origin = Origin;
	type Index = Index;
	type BlockNumber = BlockNumber;
	type Hash = Hash;
	type Hashing = BlakeTwo256;
	type AccountId = AccountId;
	type Lookup = Indices;
	type Header = generic::Header<BlockNumber, BlakeTwo256>;
	type Event = Event;
}

impl aura::Trait for Runtime {
	type HandleReport = aura::StakingSlasher<Runtime>;
	type AuthorityId = AuraId;
}

impl indices::Trait for Runtime {
	type AccountIndex = AccountIndex;
	type IsDeadAccount = Balances;
	type ResolveHint = indices::SimpleResolveHint<Self::AccountId, Self::AccountIndex>;
	type Event = Event;
}

parameter_types! {
	pub const ExistentialDeposit: Balance = 1 * DOLLARS;
	pub const TransferFee: Balance = 1 * CENTS;
	pub const CreationFee: Balance = 1 * CENTS;
	pub const TransactionBaseFee: Balance = 1 * CENTS;
	pub const TransactionByteFee: Balance = 10 * MILLICENTS;
}

impl balances::Trait for Runtime {
	type Balance = Balance;
	type OnFreeBalanceZero = ((Staking, Contracts), Session);
	type OnNewAccount = Indices;
	type Event = Event;
	type TransactionPayment = DealWithFees;
	type DustRemoval = ();
	type TransferPayment = ();
	type ExistentialDeposit = ExistentialDeposit;
	type TransferFee = TransferFee;
	type CreationFee = CreationFee;
	type TransactionBaseFee = TransactionBaseFee;
	type TransactionByteFee = TransactionByteFee;
}

impl timestamp::Trait for Runtime {
	type Moment = Moment;
	type OnTimestampSet = Aura;
}

parameter_types! {
	pub const UncleGenerations: u64 = 0;
}

// TODO: #2986 implement this properly
impl authorship::Trait for Runtime {
	type FindAuthor = ();
	type UncleGenerations = UncleGenerations;
	type FilterUncle = ();
	type EventHandler = ();
}

parameter_types! {
	pub const Period: BlockNumber = 10 * MINUTES;
	pub const Offset: BlockNumber = 0;
}

type SessionHandlers = (Grandpa, Aura);

impl_opaque_keys! {
	pub struct SessionKeys {
		#[id(key_types::ED25519)]
		pub ed25519: GrandpaId,
	}
}

// NOTE: `SessionHandler` and `SessionKeys` are co-dependent: One key will be used for each handler.
// The number and order of items in `SessionHandler` *MUST* be the same number and order of keys in
// `SessionKeys`.
// TODO: Introduce some structure to tie these together to make it a bit less of a footgun. This
// should be easy, since OneSessionHandler trait provides the `Key` as an associated type. #2858

impl session::Trait for Runtime {
	type OnSessionEnding = Staking;
	type SessionHandler = SessionHandlers;
	type ShouldEndSession = session::PeriodicSessions<Period, Offset>;
	type Event = Event;
	type Keys = SessionKeys;
	type ValidatorId = AccountId;
	type ValidatorIdOf = staking::StashOf<Self>;
}

parameter_types! {
	pub const SessionsPerEra: session::SessionIndex = 6;
	pub const BondingDuration: staking::EraIndex = 24 * 28;
}

pub struct CurrencyToVoteHandler;

impl CurrencyToVoteHandler {
	fn factor() -> u128 { (Balances::total_issuance() / u64::max_value() as u128).max(1) }
}

impl Convert<u128, u64> for CurrencyToVoteHandler {
	fn convert(x: u128) -> u64 { (x / Self::factor()) as u64 }
}

impl Convert<u128, u128> for CurrencyToVoteHandler {
	fn convert(x: u128) -> u128 { x * Self::factor() }
}

impl staking::Trait for Runtime {
	type Currency = Balances;
	type CurrencyToVote = CurrencyToVoteHandler;
	type OnRewardMinted = Treasury;
	type Event = Event;
	type Slash = ();
	type Reward = ();
	type SessionsPerEra = SessionsPerEra;
	type BondingDuration = BondingDuration;
	type SessionInterface = Self;
}

parameter_types! {
	pub const LaunchPeriod: BlockNumber = 28 * 24 * 60 * MINUTES;
	pub const VotingPeriod: BlockNumber = 28 * 24 * 60 * MINUTES;
	pub const EmergencyVotingPeriod: BlockNumber = 3 * 24 * 60 * MINUTES;
	pub const MinimumDeposit: Balance = 100 * DOLLARS;
	pub const EnactmentPeriod: BlockNumber = 30 * 24 * 60 * MINUTES;
	pub const CooloffPeriod: BlockNumber = 30 * 24 * 60 * MINUTES;
}

impl democracy::Trait for Runtime {
	type Proposal = Call;
	type Event = Event;
	type Currency = Balances;
	type EnactmentPeriod = EnactmentPeriod;
	type LaunchPeriod = LaunchPeriod;
	type VotingPeriod = VotingPeriod;
	type EmergencyVotingPeriod = EmergencyVotingPeriod;
	type MinimumDeposit = MinimumDeposit;
	type ExternalOrigin = council_motions::EnsureProportionAtLeast<_1, _2, AccountId>;
	type ExternalMajorityOrigin = council_motions::EnsureProportionAtLeast<_2, _3, AccountId>;
	type EmergencyOrigin = council_motions::EnsureProportionAtLeast<_1, _1, AccountId>;
	type CancellationOrigin = council_motions::EnsureProportionAtLeast<_2, _3, AccountId>;
	type VetoOrigin = council_motions::EnsureMember<AccountId>;
	type CooloffPeriod = CooloffPeriod;
}

parameter_types! {
	pub const CandidacyBond: Balance = 10 * DOLLARS;
	pub const VotingBond: Balance = 1 * DOLLARS;
	pub const VotingFee: Balance = 2 * DOLLARS;
	pub const PresentSlashPerVoter: Balance = 1 * CENTS;
	pub const CarryCount: u32 = 6;
	// one additional vote should go by before an inactive voter can be reaped.
	pub const InactiveGracePeriod: VoteIndex = 1;
	pub const CouncilVotingPeriod: BlockNumber = 2 * DAYS;
	pub const DecayRatio: u32 = 0;
}

impl council::Trait for Runtime {
	type Event = Event;
	type BadPresentation = ();
	type BadReaper = ();
	type BadVoterIndex = ();
	type LoserCandidate = ();
	type OnMembersChanged = CouncilMotions;
	type CandidacyBond = CandidacyBond;
	type VotingBond = VotingBond;
	type VotingFee = VotingFee;
	type PresentSlashPerVoter = PresentSlashPerVoter;
	type CarryCount = CarryCount;
	type InactiveGracePeriod = InactiveGracePeriod;
	type CouncilVotingPeriod = CouncilVotingPeriod;
	type DecayRatio = DecayRatio;
}

impl council::motions::Trait for Runtime {
	type Origin = Origin;
	type Proposal = Call;
	type Event = Event;
}

parameter_types! {
	pub const ProposalBond: Permill = Permill::from_percent(5);
	pub const ProposalBondMinimum: Balance = 1 * DOLLARS;
	pub const SpendPeriod: BlockNumber = 1 * DAYS;
	pub const Burn: Permill = Permill::from_percent(50);
}

impl treasury::Trait for Runtime {
	type Currency = Balances;
	type ApproveOrigin = council_motions::EnsureMembers<_4, AccountId>;
	type RejectOrigin = council_motions::EnsureMembers<_2, AccountId>;
	type Event = Event;
	type MintedForSpending = ();
	type ProposalRejection = ();
	type ProposalBond = ProposalBond;
	type ProposalBondMinimum = ProposalBondMinimum;
	type SpendPeriod = SpendPeriod;
	type Burn = Burn;
}

parameter_types! {
	pub const SignedClaimHandicap: BlockNumber = 2;
	pub const TombstoneDeposit: Balance = 16;
	pub const StorageSizeOffset: u32 = 8;
	pub const RentByteFee: Balance = 4;
	pub const RentDepositOffset: Balance = 1000;
	pub const SurchargeReward: Balance = 150;
	pub const ContractTransferFee: Balance = 1 * CENTS;
	pub const ContractCreationFee: Balance = 1 * CENTS;
	pub const ContractTransactionBaseFee: Balance = 1 * CENTS;
	pub const ContractTransactionByteFee: Balance = 10 * MILLICENTS;
	pub const ContractFee: Balance = 1 * CENTS;
	pub const CallBaseFee: Gas = 1000;
	pub const CreateBaseFee: Gas = 1000;
	pub const MaxDepth: u32 = 1024;
	pub const BlockGasLimit: Gas = 10_000_000;
}

impl contracts::Trait for Runtime {
	type Currency = Balances;
	type Call = Call;
	type Event = Event;
	type DetermineContractAddress = contracts::SimpleAddressDeterminator<Runtime>;
	type ComputeDispatchFee = contracts::DefaultDispatchFeeComputor<Runtime>;
	type TrieIdGenerator = contracts::TrieIdFromParentCounter<Runtime>;
	type GasPayment = ();
	type SignedClaimHandicap = SignedClaimHandicap;
	type TombstoneDeposit = TombstoneDeposit;
	type StorageSizeOffset = StorageSizeOffset;
	type RentByteFee = RentByteFee;
	type RentDepositOffset = RentDepositOffset;
	type SurchargeReward = SurchargeReward;
	type TransferFee = ContractTransferFee;
	type CreationFee = ContractCreationFee;
	type TransactionBaseFee = ContractTransactionBaseFee;
	type TransactionByteFee = ContractTransactionByteFee;
	type ContractFee = ContractFee;
	type CallBaseFee = CallBaseFee;
	type CreateBaseFee = CreateBaseFee;
	type MaxDepth = MaxDepth;
	type BlockGasLimit = BlockGasLimit;
}

impl sudo::Trait for Runtime {
	type Event = Event;
	type Proposal = Call;
}

impl grandpa::Trait for Runtime {
	type Event = Event;
}

parameter_types! {
	pub const WindowSize: BlockNumber = DEFAULT_WINDOW_SIZE.into();
	pub const ReportLatency: BlockNumber = DEFAULT_REPORT_LATENCY.into();
}

impl finality_tracker::Trait for Runtime {
	type OnFinalizationStalled = Grandpa;
	type WindowSize = WindowSize;
	type ReportLatency = ReportLatency;
}

construct_runtime!(
	pub enum Runtime where
		Block = Block,
		NodeBlock = node_primitives::Block,
		UncheckedExtrinsic = UncheckedExtrinsic
	{
		System: system::{Module, Call, Storage, Config, Event},
		Aura: aura::{Module, Config<T>, Inherent(Timestamp)},
		Timestamp: timestamp::{Module, Call, Storage, Config<T>, Inherent},
		Authorship: authorship::{Module, Call, Storage},
		Indices: indices,
		Balances: balances,
		Session: session::{Module, Call, Storage, Event, Config<T>},
		Staking: staking::{default, OfflineWorker},
		Democracy: democracy::{Module, Call, Storage, Config, Event<T>},
		Council: council::{Module, Call, Storage, Event<T>},
		CouncilMotions: council_motions::{Module, Call, Storage, Event<T>, Origin<T>},
		CouncilSeats: council_seats::{Config<T>},
		FinalityTracker: finality_tracker::{Module, Call, Inherent},
		Grandpa: grandpa::{Module, Call, Storage, Config, Event},
		Treasury: treasury::{Module, Call, Storage, Event<T>},
		Contracts: contracts,
		Sudo: sudo,
	}
);

/// The address format for describing accounts.
pub type Address = <Indices as StaticLookup>::Source;
/// Block header type as expected by this runtime.
pub type Header = generic::Header<BlockNumber, BlakeTwo256>;
/// Block type as expected by this runtime.
pub type Block = generic::Block<Header, UncheckedExtrinsic>;
/// A Block signed with a Justification
pub type SignedBlock = generic::SignedBlock<Block>;
/// BlockId type as expected by this runtime.
pub type BlockId = generic::BlockId<Block>;
/// Unchecked extrinsic type as expected by this runtime.
pub type UncheckedExtrinsic = generic::UncheckedMortalCompactExtrinsic<Address, Index, Call, Signature>;
/// Extrinsic type that has already been checked.
pub type CheckedExtrinsic = generic::CheckedExtrinsic<AccountId, Index, Call>;
/// Executive: handles dispatch to the various modules.
pub type Executive = executive::Executive<Runtime, Block, system::ChainContext<Runtime>, Balances, Runtime, AllModules>;

impl_runtime_apis! {
	impl client_api::Core<Block> for Runtime {
		fn version() -> RuntimeVersion {
			VERSION
		}

		fn execute_block(block: Block) {
			Executive::execute_block(block)
		}

		fn initialize_block(header: &<Block as BlockT>::Header) {
			Executive::initialize_block(header)
		}
	}

	impl client_api::Metadata<Block> for Runtime {
		fn metadata() -> OpaqueMetadata {
			Runtime::metadata().into()
		}
	}

	impl block_builder_api::BlockBuilder<Block> for Runtime {
		fn apply_extrinsic(extrinsic: <Block as BlockT>::Extrinsic) -> ApplyResult {
			Executive::apply_extrinsic(extrinsic)
		}

		fn finalize_block() -> <Block as BlockT>::Header {
			Executive::finalize_block()
		}

		fn inherent_extrinsics(data: InherentData) -> Vec<<Block as BlockT>::Extrinsic> {
			data.create_extrinsics()
		}

		fn check_inherents(block: Block, data: InherentData) -> CheckInherentsResult {
			data.check_extrinsics(&block)
		}

		fn random_seed() -> <Block as BlockT>::Hash {
			System::random_seed()
		}
	}

	impl client_api::TaggedTransactionQueue<Block> for Runtime {
		fn validate_transaction(tx: <Block as BlockT>::Extrinsic) -> TransactionValidity {
			Executive::validate_transaction(tx)
		}
	}

	impl offchain_primitives::OffchainWorkerApi<Block> for Runtime {
		fn offchain_worker(number: NumberFor<Block>) {
			Executive::offchain_worker(number)
		}
	}

	impl fg_primitives::GrandpaApi<Block> for Runtime {
		fn grandpa_pending_change(digest: &DigestFor<Block>)
			-> Option<ScheduledChange<NumberFor<Block>>>
		{
			Grandpa::pending_change(digest)
		}

		fn grandpa_forced_change(digest: &DigestFor<Block>)
			-> Option<(NumberFor<Block>, ScheduledChange<NumberFor<Block>>)>
		{
			Grandpa::forced_change(digest)
		}

		fn grandpa_authorities() -> Vec<(GrandpaId, GrandpaWeight)> {
			Grandpa::grandpa_authorities()
		}
	}

	impl consensus_aura::AuraApi<Block, AuraId> for Runtime {
		fn slot_duration() -> u64 {
			Aura::slot_duration()
		}
		fn authorities() -> Vec<AuraId> {
			Aura::authorities()
		}
	}
}<|MERGE_RESOLUTION|>--- conflicted
+++ resolved
@@ -53,12 +53,8 @@
 pub use runtime_primitives::BuildStorage;
 pub use timestamp::Call as TimestampCall;
 pub use balances::Call as BalancesCall;
-<<<<<<< HEAD
+pub use contracts::Gas;
 pub use runtime_primitives::{Permill, Perbill};
-=======
-pub use contracts::Gas;
-pub use runtime_primitives::{Permill, Perbill, impl_opaque_keys};
->>>>>>> 5bf5e8f5
 pub use support::StorageValue;
 pub use staking::StakerStatus;
 
@@ -67,16 +63,11 @@
 	spec_name: create_runtime_str!("node"),
 	impl_name: create_runtime_str!("substrate-node"),
 	authoring_version: 10,
-<<<<<<< HEAD
-	spec_version: 100,
-	impl_version: 105,
-=======
 	// Per convention: if the runtime behavior changes, increment spec_version and set impl_version
 	// to equal spec_version. If only runtime implementation changes and behavior does not, then
 	// leave spec_version as is and increment impl_version.
-	spec_version: 102,
-	impl_version: 104,
->>>>>>> 5bf5e8f5
+	spec_version: 103,
+	impl_version: 103,
 	apis: RUNTIME_API_VERSIONS,
 };
 
