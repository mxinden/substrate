// Copyright 2018-2019 Parity Technologies (UK) Ltd.
// This file is part of Substrate.

// Substrate is free software: you can redistribute it and/or modify
// it under the terms of the GNU General Public License as published by
// the Free Software Foundation, either version 3 of the License, or
// (at your option) any later version.

// Substrate is distributed in the hope that it will be useful,
// but WITHOUT ANY WARRANTY; without even the implied warranty of
// MERCHANTABILITY or FITNESS FOR A PARTICULAR PURPOSE.  See the
// GNU General Public License for more details.

// You should have received a copy of the GNU General Public License
// along with Substrate.  If not, see <http://www.gnu.org/licenses/>.

//! The Substrate runtime. This can be compiled with ``#[no_std]`, ready for Wasm.

#![cfg_attr(not(feature = "std"), no_std)]
// `construct_runtime!` does a lot of recursion and requires us to increase the limit to 256.
#![recursion_limit="256"]

use rstd::prelude::*;
use support::construct_runtime;
use substrate_primitives::u32_trait::{_2, _4};
use node_primitives::{
	AccountId, AccountIndex, Balance, BlockNumber, Hash, Index, AuthorityId, Signature, AuthoritySignature
};
use grandpa::fg_primitives::{self, ScheduledChange};
use client::{
	block_builder::api::{self as block_builder_api, InherentData, CheckInherentsResult},
	runtime_api as client_api, impl_runtime_apis
};
use runtime_primitives::{ApplyResult, generic, create_runtime_str};
use runtime_primitives::transaction_validity::TransactionValidity;
use runtime_primitives::traits::{
	BlakeTwo256, Block as BlockT, DigestFor, NumberFor, StaticLookup, AuthorityIdFor, Convert
};
use version::RuntimeVersion;
use council::{motions as council_motions, voting as council_voting};
#[cfg(feature = "std")]
use council::seats as council_seats;
#[cfg(any(feature = "std", test))]
use version::NativeVersion;
use substrate_primitives::OpaqueMetadata;

#[cfg(any(feature = "std", test))]
pub use runtime_primitives::BuildStorage;
pub use consensus::Call as ConsensusCall;
pub use timestamp::Call as TimestampCall;
pub use balances::Call as BalancesCall;
pub use runtime_primitives::{Permill, Perbill};
pub use support::StorageValue;
pub use staking::StakerStatus;

/// Runtime version.
pub const VERSION: RuntimeVersion = RuntimeVersion {
	spec_name: create_runtime_str!("node"),
	impl_name: create_runtime_str!("substrate-node"),
	authoring_version: 10,
<<<<<<< HEAD
	spec_version: 71,
=======
	spec_version: 72,
>>>>>>> 14bc1b40
	impl_version: 72,
	apis: RUNTIME_API_VERSIONS,
};

/// Native version.
#[cfg(any(feature = "std", test))]
pub fn native_version() -> NativeVersion {
	NativeVersion {
		runtime_version: VERSION,
		can_author_with: Default::default(),
	}
}

pub struct CurrencyToVoteHandler;

impl CurrencyToVoteHandler {
	fn factor() -> u128 { (Balances::total_issuance() / u64::max_value() as u128).max(1) }
}

impl Convert<u128, u64> for CurrencyToVoteHandler {
	fn convert(x: u128) -> u64 { (x / Self::factor()) as u64 }
}

impl Convert<u128, u128> for CurrencyToVoteHandler {
	fn convert(x: u128) -> u128 { x * Self::factor() }
}

impl system::Trait for Runtime {
	type Origin = Origin;
	type Index = Index;
	type BlockNumber = BlockNumber;
	type Hash = Hash;
	type Hashing = BlakeTwo256;
	type Digest = generic::Digest<Log>;
	type AccountId = AccountId;
	type Lookup = Indices;
	type Header = generic::Header<BlockNumber, BlakeTwo256, Log>;
	type Event = Event;
	type Log = Log;
}

impl aura::Trait for Runtime {
	type HandleReport = aura::StakingSlasher<Runtime>;
}

impl indices::Trait for Runtime {
	type AccountIndex = AccountIndex;
	type IsDeadAccount = Balances;
	type ResolveHint = indices::SimpleResolveHint<Self::AccountId, Self::AccountIndex>;
	type Event = Event;
}

impl balances::Trait for Runtime {
	type Balance = Balance;
	type OnFreeBalanceZero = ((Staking, Contract), Session);
	type OnNewAccount = Indices;
	type Event = Event;
	type TransactionPayment = ();
	type DustRemoval = ();
	type TransferPayment = ();
}

impl consensus::Trait for Runtime {
	type Log = Log;
	type SessionKey = AuthorityId;

	// The Aura module handles offline-reports internally
	// rather than using an explicit report system.
	type InherentOfflineReport = ();
}

impl timestamp::Trait for Runtime {
	type Moment = u64;
	type OnTimestampSet = Aura;
}

impl session::Trait for Runtime {
	type ConvertAccountIdToSessionKey = ();
	type OnSessionChange = (Staking, grandpa::SyncedAuthorities<Runtime>);
	type Event = Event;
}

impl staking::Trait for Runtime {
	type Currency = Balances;
	type CurrencyToVote = CurrencyToVoteHandler;
	type OnRewardMinted = Treasury;
	type Event = Event;
	type Slash = ();
	type Reward = ();
}

impl democracy::Trait for Runtime {
	type Currency = Balances;
	type Proposal = Call;
	type Event = Event;
}

impl council::Trait for Runtime {
	type Event = Event;
	type BadPresentation = ();
	type BadReaper = ();
}

impl council::voting::Trait for Runtime {
	type Event = Event;
}

impl council::motions::Trait for Runtime {
	type Origin = Origin;
	type Proposal = Call;
	type Event = Event;
}

impl treasury::Trait for Runtime {
	type Currency = Balances;
	type ApproveOrigin = council_motions::EnsureMembers<_4>;
	type RejectOrigin = council_motions::EnsureMembers<_2>;
	type Event = Event;
	type MintedForSpending = ();
	type ProposalRejection = ();
}

impl contract::Trait for Runtime {
	type Currency = Balances;
	type Call = Call;
	type Event = Event;
	type Gas = u64;
	type DetermineContractAddress = contract::SimpleAddressDeterminator<Runtime>;
	type ComputeDispatchFee = contract::DefaultDispatchFeeComputor<Runtime>;
	type TrieIdGenerator = contract::TrieIdFromParentCounter<Runtime>;
	type GasPayment = ();
}

impl sudo::Trait for Runtime {
	type Event = Event;
	type Proposal = Call;
}

impl grandpa::Trait for Runtime {
	type SessionKey = AuthorityId;
	type Log = Log;
	type Event = Event;
}

impl finality_tracker::Trait for Runtime {
	type OnFinalizationStalled = grandpa::SyncedAuthorities<Runtime>;
}

construct_runtime!(
	pub enum Runtime with Log(InternalLog: DigestItem<Hash, AuthorityId, AuthoritySignature>) where
		Block = Block,
		NodeBlock = node_primitives::Block,
		UncheckedExtrinsic = UncheckedExtrinsic
	{
		System: system::{default, Log(ChangesTrieRoot)},
		Aura: aura::{Module, Inherent(Timestamp)},
		Timestamp: timestamp::{Module, Call, Storage, Config<T>, Inherent},
		Consensus: consensus::{Module, Call, Storage, Config<T>, Log(AuthoritiesChange), Inherent},
		Indices: indices,
		Balances: balances,
		Session: session,
		Staking: staking::{default, OfflineWorker},
		Democracy: democracy,
		Council: council::{Module, Call, Storage, Event<T>},
		CouncilVoting: council_voting,
		CouncilMotions: council_motions::{Module, Call, Storage, Event<T>, Origin},
		CouncilSeats: council_seats::{Config<T>},
		FinalityTracker: finality_tracker::{Module, Call, Inherent},
		Grandpa: grandpa::{Module, Call, Storage, Config<T>, Log(), Event<T>},
		Treasury: treasury,
		Contract: contract::{Module, Call, Storage, Config<T>, Event<T>},
		Sudo: sudo,
	}
);

/// The address format for describing accounts.
pub type Address = <Indices as StaticLookup>::Source;
/// Block header type as expected by this runtime.
pub type Header = generic::Header<BlockNumber, BlakeTwo256, Log>;
/// Block type as expected by this runtime.
pub type Block = generic::Block<Header, UncheckedExtrinsic>;
/// A Block signed with a Justification
pub type SignedBlock = generic::SignedBlock<Block>;
/// BlockId type as expected by this runtime.
pub type BlockId = generic::BlockId<Block>;
/// Unchecked extrinsic type as expected by this runtime.
pub type UncheckedExtrinsic = generic::UncheckedMortalCompactExtrinsic<Address, Index, Call, Signature>;
/// Extrinsic type that has already been checked.
pub type CheckedExtrinsic = generic::CheckedExtrinsic<AccountId, Index, Call>;
/// Executive: handles dispatch to the various modules.
pub type Executive = executive::Executive<Runtime, Block, system::ChainContext<Runtime>, Balances, AllModules>;

impl_runtime_apis! {
	impl client_api::Core<Block> for Runtime {
		fn version() -> RuntimeVersion {
			VERSION
		}

		fn execute_block(block: Block) {
			Executive::execute_block(block)
		}

		fn initialize_block(header: &<Block as BlockT>::Header) {
			Executive::initialize_block(header)
		}

		fn authorities() -> Vec<AuthorityIdFor<Block>> {
			panic!("Deprecated, please use `AuthoritiesApi`.")
		}
	}

	impl client_api::Metadata<Block> for Runtime {
		fn metadata() -> OpaqueMetadata {
			Runtime::metadata().into()
		}
	}

	impl block_builder_api::BlockBuilder<Block> for Runtime {
		fn apply_extrinsic(extrinsic: <Block as BlockT>::Extrinsic) -> ApplyResult {
			Executive::apply_extrinsic(extrinsic)
		}

		fn finalize_block() -> <Block as BlockT>::Header {
			Executive::finalize_block()
		}

		fn inherent_extrinsics(data: InherentData) -> Vec<<Block as BlockT>::Extrinsic> {
			data.create_extrinsics()
		}

		fn check_inherents(block: Block, data: InherentData) -> CheckInherentsResult {
			data.check_extrinsics(&block)
		}

		fn random_seed() -> <Block as BlockT>::Hash {
			System::random_seed()
		}
	}

	impl client_api::TaggedTransactionQueue<Block> for Runtime {
		fn validate_transaction(tx: <Block as BlockT>::Extrinsic) -> TransactionValidity {
			Executive::validate_transaction(tx)
		}
	}

	impl offchain_primitives::OffchainWorkerApi<Block> for Runtime {
		fn offchain_worker(number: NumberFor<Block>) {
			Executive::offchain_worker(number)
		}
	}

	impl fg_primitives::GrandpaApi<Block> for Runtime {
		fn grandpa_pending_change(digest: &DigestFor<Block>)
			-> Option<ScheduledChange<NumberFor<Block>>>
		{
			for log in digest.logs.iter().filter_map(|l| match l {
				Log(InternalLog::grandpa(grandpa_signal)) => Some(grandpa_signal),
				_ => None
			}) {
				if let Some(change) = Grandpa::scrape_digest_change(log) {
					return Some(change);
				}
			}
			None
		}

		fn grandpa_forced_change(digest: &DigestFor<Block>)
			-> Option<(NumberFor<Block>, ScheduledChange<NumberFor<Block>>)>
		{
			for log in digest.logs.iter().filter_map(|l| match l {
				Log(InternalLog::grandpa(grandpa_signal)) => Some(grandpa_signal),
				_ => None
			}) {
				if let Some(change) = Grandpa::scrape_digest_forced_change(log) {
					return Some(change);
				}
			}
			None
		}

		fn grandpa_authorities() -> Vec<(AuthorityId, u64)> {
			Grandpa::grandpa_authorities()
		}
	}

	impl consensus_aura::AuraApi<Block> for Runtime {
		fn slot_duration() -> u64 {
			Aura::slot_duration()
		}
	}

	impl consensus_authorities::AuthoritiesApi<Block> for Runtime {
		fn authorities() -> Vec<AuthorityIdFor<Block>> {
			Consensus::authorities()
		}
	}
}<|MERGE_RESOLUTION|>--- conflicted
+++ resolved
@@ -58,11 +58,7 @@
 	spec_name: create_runtime_str!("node"),
 	impl_name: create_runtime_str!("substrate-node"),
 	authoring_version: 10,
-<<<<<<< HEAD
-	spec_version: 71,
-=======
 	spec_version: 72,
->>>>>>> 14bc1b40
 	impl_version: 72,
 	apis: RUNTIME_API_VERSIONS,
 };
