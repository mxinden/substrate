--- conflicted
+++ resolved
@@ -58,12 +58,8 @@
 	spec_name: create_runtime_str!("node"),
 	impl_name: create_runtime_str!("substrate-node"),
 	authoring_version: 10,
-	spec_version: 89,
-<<<<<<< HEAD
-	impl_version: 91,
-=======
-	impl_version: 89,
->>>>>>> 4a143611
+	spec_version: 81,
+	impl_version: 92,
 	apis: RUNTIME_API_VERSIONS,
 };
 
